if(WIN32 AND NOT MSVC)
  message(STATUS "CUDA compilation is disabled (due to only Visual Studio compiler supported on your platform).")
  return()
endif()

if(CMAKE_COMPILER_IS_GNUCXX AND NOT APPLE AND CMAKE_CXX_COMPILER_ID STREQUAL "Clang")
  message(STATUS "CUDA compilation is disabled (due to Clang unsupported on your platform).")
  return()
endif()

set(CMAKE_MODULE_PATH "${OpenCV_SOURCE_DIR}/cmake" ${CMAKE_MODULE_PATH})

foreach(var INCLUDE LIBRARY PROGRAM)
  set(__old_frpm_${var} "${CMAKE_FIND_ROOT_PATH_MODE_${var}}")
endforeach()

set(CMAKE_FIND_ROOT_PATH_MODE_PROGRAM NEVER)
set(CMAKE_FIND_ROOT_PATH_MODE_LIBRARY BOTH)
set(CMAKE_FIND_ROOT_PATH_MODE_INCLUDE NEVER)

find_package(CUDA "${MIN_VER_CUDA}" QUIET)

foreach(var INCLUDE LIBRARY PROGRAM)
  set(CMAKE_FIND_ROOT_PATH_MODE_${var} "${__old_frpm_${var}}")
endforeach()

list(REMOVE_AT CMAKE_MODULE_PATH 0)

if(CUDA_FOUND)
  set(HAVE_CUDA 1)

  if(WITH_CUFFT)
    set(HAVE_CUFFT 1)
  endif()

  if(WITH_CUBLAS)
    set(HAVE_CUBLAS 1)
  endif()

  if(WITH_NVCUVID)
    find_cuda_helper_libs(nvcuvid)
    if(WIN32)
      find_cuda_helper_libs(nvcuvenc)
    endif()
    set(HAVE_NVCUVID 1)
  endif()

  message(STATUS "CUDA detected: " ${CUDA_VERSION})

  set(_generations "Fermi" "Kepler")
  if(NOT CMAKE_CROSSCOMPILING)
    list(APPEND _generations "Auto")
  endif()
  set(CUDA_GENERATION "" CACHE STRING "Build CUDA device code only for specific GPU architecture. Leave empty to build for all architectures.")
  if( CMAKE_VERSION VERSION_GREATER "2.8" )
    set_property( CACHE CUDA_GENERATION PROPERTY STRINGS "" ${_generations} )
  endif()

  if(CUDA_GENERATION)
    if(NOT ";${_generations};" MATCHES ";${CUDA_GENERATION};")
      string(REPLACE ";" ", " _generations "${_generations}")
      message(FATAL_ERROR "ERROR: ${_generations} Generations are suppered.")
    endif()
    unset(CUDA_ARCH_BIN CACHE)
    unset(CUDA_ARCH_PTX CACHE)
  endif()

  set(__cuda_arch_ptx "")
  if(CUDA_GENERATION STREQUAL "Fermi")
    set(__cuda_arch_bin "2.0 2.1(2.0)")
  elseif(CUDA_GENERATION STREQUAL "Kepler")
    if(${CUDA_VERSION} VERSION_LESS "5.0")
      set(__cuda_arch_bin "3.0")
    else()
      set(__cuda_arch_bin "3.0 3.5")
    endif()
  elseif(CUDA_GENERATION STREQUAL "Auto")
    execute_process( COMMAND "${CUDA_NVCC_EXECUTABLE}" "${OpenCV_SOURCE_DIR}/cmake/checks/OpenCVDetectCudaArch.cu" "--run"
                     WORKING_DIRECTORY "${CMAKE_BINARY_DIR}${CMAKE_FILES_DIRECTORY}/CMakeTmp/"
                     RESULT_VARIABLE _nvcc_res OUTPUT_VARIABLE _nvcc_out
                     ERROR_QUIET OUTPUT_STRIP_TRAILING_WHITESPACE)
    if(NOT _nvcc_res EQUAL 0)
      message(STATUS "Automatic detection of CUDA generation failed. Going to build for all known architectures.")
    else()
      set(__cuda_arch_bin "${_nvcc_out}")
      string(REPLACE "2.1" "2.1(2.0)" __cuda_arch_bin "${__cuda_arch_bin}")
    endif()
  endif()

  if(NOT DEFINED __cuda_arch_bin)
    if(ANDROID)
      set(__cuda_arch_bin "3.2")
      set(__cuda_arch_ptx "")
    else()
      if(${CUDA_VERSION} VERSION_LESS "5.0")
        set(__cuda_arch_bin "1.1 1.2 1.3 2.0 2.1(2.0) 3.0")
      else()
        set(__cuda_arch_bin "1.1 1.2 1.3 2.0 2.1(2.0) 3.0 3.5")
      endif()
      set(__cuda_arch_ptx "3.0")
    endif()
  endif()

  set(CUDA_ARCH_BIN ${__cuda_arch_bin} CACHE STRING "Specify 'real' GPU architectures to build binaries for, BIN(PTX) format is supported")
  set(CUDA_ARCH_PTX ${__cuda_arch_ptx} CACHE STRING "Specify 'virtual' PTX architectures to build PTX intermediate code for")

  string(REGEX REPLACE "\\." "" ARCH_BIN_NO_POINTS "${CUDA_ARCH_BIN}")
  string(REGEX REPLACE "\\." "" ARCH_PTX_NO_POINTS "${CUDA_ARCH_PTX}")

  # Ckeck if user specified 1.0 compute capability: we don't support it
  string(REGEX MATCH "1.0" HAS_ARCH_10 "${CUDA_ARCH_BIN} ${CUDA_ARCH_PTX}")
  set(CUDA_ARCH_BIN_OR_PTX_10 0)
  if(NOT ${HAS_ARCH_10} STREQUAL "")
    set(CUDA_ARCH_BIN_OR_PTX_10 1)
  endif()

  # NVCC flags to be set
  set(NVCC_FLAGS_EXTRA "")

  # These vars will be passed into the templates
  set(OPENCV_CUDA_ARCH_BIN "")
  set(OPENCV_CUDA_ARCH_PTX "")
  set(OPENCV_CUDA_ARCH_FEATURES "")

  # Tell NVCC to add binaries for the specified GPUs
  string(REGEX MATCHALL "[0-9()]+" ARCH_LIST "${ARCH_BIN_NO_POINTS}")
  foreach(ARCH IN LISTS ARCH_LIST)
    if(ARCH MATCHES "([0-9]+)\\(([0-9]+)\\)")
      # User explicitly specified PTX for the concrete BIN
      set(NVCC_FLAGS_EXTRA ${NVCC_FLAGS_EXTRA} -gencode arch=compute_${CMAKE_MATCH_2},code=sm_${CMAKE_MATCH_1})
      set(OPENCV_CUDA_ARCH_BIN "${OPENCV_CUDA_ARCH_BIN} ${CMAKE_MATCH_1}")
      set(OPENCV_CUDA_ARCH_FEATURES "${OPENCV_CUDA_ARCH_FEATURES} ${CMAKE_MATCH_2}")
    else()
      # User didn't explicitly specify PTX for the concrete BIN, we assume PTX=BIN
      set(NVCC_FLAGS_EXTRA ${NVCC_FLAGS_EXTRA} -gencode arch=compute_${ARCH},code=sm_${ARCH})
      set(OPENCV_CUDA_ARCH_BIN "${OPENCV_CUDA_ARCH_BIN} ${ARCH}")
      set(OPENCV_CUDA_ARCH_FEATURES "${OPENCV_CUDA_ARCH_FEATURES} ${ARCH}")
    endif()
  endforeach()

  # Tell NVCC to add PTX intermediate code for the specified architectures
  string(REGEX MATCHALL "[0-9]+" ARCH_LIST "${ARCH_PTX_NO_POINTS}")
  foreach(ARCH IN LISTS ARCH_LIST)
    set(NVCC_FLAGS_EXTRA ${NVCC_FLAGS_EXTRA} -gencode arch=compute_${ARCH},code=compute_${ARCH})
    set(OPENCV_CUDA_ARCH_PTX "${OPENCV_CUDA_ARCH_PTX} ${ARCH}")
    set(OPENCV_CUDA_ARCH_FEATURES "${OPENCV_CUDA_ARCH_FEATURES} ${ARCH}")
  endforeach()

  # These vars will be processed in other scripts
  set(CUDA_NVCC_FLAGS ${CUDA_NVCC_FLAGS} ${NVCC_FLAGS_EXTRA})
  set(OpenCV_CUDA_CC "${NVCC_FLAGS_EXTRA}")

  if(ANDROID)
    set(CUDA_NVCC_FLAGS ${CUDA_NVCC_FLAGS} "-Xptxas;-dlcm=ca")
    set(CUDA_NVCC_FLAGS ${CUDA_NVCC_FLAGS} "-target-os-variant=Android")
  endif()

  message(STATUS "CUDA NVCC target flags: ${CUDA_NVCC_FLAGS}")

  OCV_OPTION(CUDA_FAST_MATH "Enable --use_fast_math for CUDA compiler " OFF)

  if(CUDA_FAST_MATH)
    set(CUDA_NVCC_FLAGS ${CUDA_NVCC_FLAGS} --use_fast_math)
  endif()

  mark_as_advanced(CUDA_BUILD_CUBIN CUDA_BUILD_EMULATION CUDA_VERBOSE_BUILD CUDA_SDK_ROOT_DIR)

  macro(ocv_cuda_compile VAR)
    foreach(var CMAKE_CXX_FLAGS CMAKE_CXX_FLAGS_RELEASE CMAKE_CXX_FLAGS_DEBUG)
      set(${var}_backup_in_cuda_compile_ "${${var}}")

      # we remove /EHa as it generates warnings under windows
      string(REPLACE "/EHa" "" ${var} "${${var}}")

      # we remove -ggdb3 flag as it leads to preprocessor errors when compiling CUDA files (CUDA 4.1)
      string(REPLACE "-ggdb3" "" ${var} "${${var}}")

      # we remove -Wsign-promo as it generates warnings under linux
      string(REPLACE "-Wsign-promo" "" ${var} "${${var}}")

<<<<<<< HEAD
      # we remove -fvisibility-inlines-hidden because it's used for C++ compiler
      # but NVCC uses C compiler by default
      string(REPLACE "-fvisibility-inlines-hidden" "" ${var} "${${var}}")
=======
      # we remove -Wno-sign-promo as it generates warnings under linux
      string(REPLACE "-Wno-sign-promo" "" ${var} "${${var}}")
>>>>>>> 2b0c3eb1

      # we remove -Wno-delete-non-virtual-dtor because it's used for C++ compiler
      # but NVCC uses C compiler by default
      string(REPLACE "-Wno-delete-non-virtual-dtor" "" ${var} "${${var}}")

      # we remove -frtti because it's used for C++ compiler
      # but NVCC uses C compiler by default
      string(REPLACE "-frtti" "" ${var} "${${var}}")
    endforeach()

    if(BUILD_SHARED_LIBS)
      set(CUDA_NVCC_FLAGS ${CUDA_NVCC_FLAGS} -Xcompiler -DCVAPI_EXPORTS)
    endif()

    if(UNIX OR APPLE)
      set(CUDA_NVCC_FLAGS ${CUDA_NVCC_FLAGS} -Xcompiler -fPIC)
    endif()
    if(APPLE)
      set(CUDA_NVCC_FLAGS ${CUDA_NVCC_FLAGS} -Xcompiler -fno-finite-math-only)
    endif()

    # disabled because of multiple warnings during building nvcc auto generated files
    if(CMAKE_COMPILER_IS_GNUCXX AND CMAKE_GCC_REGEX_VERSION VERSION_GREATER "4.6.0")
      ocv_warnings_disable(CMAKE_CXX_FLAGS -Wunused-but-set-variable)
    endif()

    CUDA_COMPILE(${VAR} ${ARGN})

    foreach(var CMAKE_CXX_FLAGS CMAKE_CXX_FLAGS_RELEASE CMAKE_CXX_FLAGS_DEBUG)
      set(${var} "${${var}_backup_in_cuda_compile_}")
      unset(${var}_backup_in_cuda_compile_)
    endforeach()
  endmacro()
else()
  unset(CUDA_ARCH_BIN CACHE)
  unset(CUDA_ARCH_PTX CACHE)
endif()<|MERGE_RESOLUTION|>--- conflicted
+++ resolved
@@ -178,14 +178,8 @@
       # we remove -Wsign-promo as it generates warnings under linux
       string(REPLACE "-Wsign-promo" "" ${var} "${${var}}")
 
-<<<<<<< HEAD
-      # we remove -fvisibility-inlines-hidden because it's used for C++ compiler
-      # but NVCC uses C compiler by default
-      string(REPLACE "-fvisibility-inlines-hidden" "" ${var} "${${var}}")
-=======
       # we remove -Wno-sign-promo as it generates warnings under linux
       string(REPLACE "-Wno-sign-promo" "" ${var} "${${var}}")
->>>>>>> 2b0c3eb1
 
       # we remove -Wno-delete-non-virtual-dtor because it's used for C++ compiler
       # but NVCC uses C compiler by default
