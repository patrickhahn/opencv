--- conflicted
+++ resolved
@@ -1,225 +1,216 @@
-'''
-This module contais some common routines used by other samples.
-'''
-
-import numpy as np
-import cv2
-import os
-from contextlib import contextmanager
-import itertools as it
-
-image_extensions = ['.bmp', '.jpg', '.jpeg', '.png', '.tif', '.tiff', '.pbm', '.pgm', '.ppm']
-
-class Bunch(object):
-    def __init__(self, **kw):
-        self.__dict__.update(kw)
-    def __str__(self):
-        return str(self.__dict__)
-
-def splitfn(fn):
-    path, fn = os.path.split(fn)
-    name, ext = os.path.splitext(fn)
-    return path, name, ext
-
-def anorm2(a):
-    return (a*a).sum(-1)
-def anorm(a):
-    return np.sqrt( anorm2(a) )
-
-def homotrans(H, x, y):
-    xs = H[0, 0]*x + H[0, 1]*y + H[0, 2]
-    ys = H[1, 0]*x + H[1, 1]*y + H[1, 2]
-    s  = H[2, 0]*x + H[2, 1]*y + H[2, 2]
-    return xs/s, ys/s
-
-def to_rect(a):
-    a = np.ravel(a)
-    if len(a) == 2:
-        a = (0, 0, a[0], a[1])
-    return np.array(a, np.float64).reshape(2, 2)
-
-def rect2rect_mtx(src, dst):
-    src, dst = to_rect(src), to_rect(dst)
-    cx, cy = (dst[1] - dst[0]) / (src[1] - src[0])
-    tx, ty = dst[0] - src[0] * (cx, cy)
-    M = np.float64([[ cx,  0, tx],
-                    [  0, cy, ty],
-                    [  0,  0,  1]])
-    return M
-
-
-def lookat(eye, target, up = (0, 0, 1)):
-    fwd = np.asarray(target, np.float64) - eye
-    fwd /= anorm(fwd)
-    right = np.cross(fwd, up)
-    right /= anorm(right)
-    down = np.cross(fwd, right)
-    R = np.float64([right, down, fwd])
-    tvec = -np.dot(R, eye)
-    return R, tvec
-
-def mtx2rvec(R):
-    w, u, vt = cv2.SVDecomp(R - np.eye(3))
-    p = vt[0] + u[:,0]*w[0]    # same as np.dot(R, vt[0])
-    c = np.dot(vt[0], p)
-    s = np.dot(vt[1], p)
-    axis = np.cross(vt[0], vt[1])
-    return axis * np.arctan2(s, c)
-
-def draw_str(dst, (x, y), s):
-    cv2.putText(dst, s, (x+1, y+1), cv2.FONT_HERSHEY_PLAIN, 1.0, (0, 0, 0), thickness = 2, lineType=cv2.CV_AA)
-    cv2.putText(dst, s, (x, y), cv2.FONT_HERSHEY_PLAIN, 1.0, (255, 255, 255), lineType=cv2.CV_AA)
-
-class Sketcher:
-    def __init__(self, windowname, dests, colors_func):
-        self.prev_pt = None
-        self.windowname = windowname
-        self.dests = dests
-        self.colors_func = colors_func
-        self.dirty = False
-        self.show()
-        cv2.setMouseCallback(self.windowname, self.on_mouse)
-
-    def show(self):
-        cv2.imshow(self.windowname, self.dests[0])
-
-    def on_mouse(self, event, x, y, flags, param):
-        pt = (x, y)
-        if event == cv2.EVENT_LBUTTONDOWN:
-            self.prev_pt = pt
-        if self.prev_pt and flags & cv2.EVENT_FLAG_LBUTTON:
-            for dst, color in zip(self.dests, self.colors_func()):
-                cv2.line(dst, self.prev_pt, pt, color, 5)
-            self.dirty = True
-            self.prev_pt = pt
-            self.show()
-        else:
-            self.prev_pt = None
-
-
-# palette data from matplotlib/_cm.py
-_jet_data =   {'red':   ((0., 0, 0), (0.35, 0, 0), (0.66, 1, 1), (0.89,1, 1),
-                         (1, 0.5, 0.5)),
-               'green': ((0., 0, 0), (0.125,0, 0), (0.375,1, 1), (0.64,1, 1),
-                         (0.91,0,0), (1, 0, 0)),
-               'blue':  ((0., 0.5, 0.5), (0.11, 1, 1), (0.34, 1, 1), (0.65,0, 0),
-                         (1, 0, 0))}
-
-cmap_data = { 'jet' : _jet_data }
-
-def make_cmap(name, n=256):
-    data = cmap_data[name]
-    xs = np.linspace(0.0, 1.0, n)
-    channels = []
-    eps = 1e-6
-    for ch_name in ['blue', 'green', 'red']:
-        ch_data = data[ch_name]
-        xp, yp = [], []
-        for x, y1, y2 in ch_data:
-            xp += [x, x+eps]
-            yp += [y1, y2]
-        ch = np.interp(xs, xp, yp)
-        channels.append(ch)
-    return np.uint8(np.array(channels).T*255)
-
-def nothing(*arg, **kw):
-    pass
-
-def clock():
-    return cv2.getTickCount() / cv2.getTickFrequency()
-
-@contextmanager
-def Timer(msg):
-    print msg, '...',
-    start = clock()
-    try:
-        yield
-    finally:
-        print "%.2f ms" % ((clock()-start)*1000)
-
-class StatValue:
-    def __init__(self, smooth_coef = 0.5):
-        self.value = None
-        self.smooth_coef = smooth_coef
-    def update(self, v):
-        if self.value is None:
-            self.value = v
-        else:
-            c = self.smooth_coef
-            self.value = c * self.value + (1.0-c) * v
-
-class RectSelector:
-    def __init__(self, win, callback):
-        self.win = win
-        self.callback = callback
-        cv2.setMouseCallback(win, self.onmouse)
-        self.drag_start = None
-        self.drag_rect = None
-    def onmouse(self, event, x, y, flags, param):
-        x, y = np.int16([x, y]) # BUG
-        if event == cv2.EVENT_LBUTTONDOWN:
-            self.drag_start = (x, y)
-        if self.drag_start: 
-            if flags & cv2.EVENT_FLAG_LBUTTON:
-                xo, yo = self.drag_start
-                x0, y0 = np.minimum([xo, yo], [x, y])
-                x1, y1 = np.maximum([xo, yo], [x, y])
-                self.drag_rect = None
-                if x1-x0 > 0 and y1-y0 > 0:
-                    self.drag_rect = (x0, y0, x1, y1)
-            else:
-                rect = self.drag_rect
-                self.drag_start = None
-                self.drag_rect = None
-                if rect:
-                    self.callback(rect)
-    def draw(self, vis):
-        if not self.drag_rect:
-            return False
-        x0, y0, x1, y1 = self.drag_rect
-        cv2.rectangle(vis, (x0, y0), (x1, y1), (0, 255, 0), 2)
-<<<<<<< HEAD
-=======
-        return True
-    @property
-    def dragging(self):
-        return self.drag_rect is not None
->>>>>>> f4e33ea0
-
-
-def grouper(n, iterable, fillvalue=None):
-    '''grouper(3, 'ABCDEFG', 'x') --> ABC DEF Gxx'''
-    args = [iter(iterable)] * n
-    return it.izip_longest(fillvalue=fillvalue, *args)
-
-def mosaic(w, imgs):
-    '''Make a grid from images. 
-
-    w    -- number of grid columns
-    imgs -- images (must have same size and format)
-    '''
-    imgs = iter(imgs)
-    img0 = imgs.next()
-    pad = np.zeros_like(img0)
-    imgs = it.chain([img0], imgs)
-    rows = grouper(w, imgs, pad)
-    return np.vstack(map(np.hstack, rows))
-
-def getsize(img):
-    h, w = img.shape[:2]
-<<<<<<< HEAD
-    return w, h
-
-=======
-    return w, h
-
-def mdot(*args):
-    return reduce(np.dot, args)
-
-def draw_keypoints(vis, keypoints, color = (0, 255, 255)):
-    for kp in keypoints:
-            x, y = kp.pt
-            cv2.circle(vis, (int(x), int(y)), 2, color)
-
-
->>>>>>> f4e33ea0
+'''
+This module contais some common routines used by other samples.
+'''
+
+import numpy as np
+import cv2
+import os
+from contextlib import contextmanager
+import itertools as it
+
+image_extensions = ['.bmp', '.jpg', '.jpeg', '.png', '.tif', '.tiff', '.pbm', '.pgm', '.ppm']
+
+class Bunch(object):
+    def __init__(self, **kw):
+        self.__dict__.update(kw)
+    def __str__(self):
+        return str(self.__dict__)
+
+def splitfn(fn):
+    path, fn = os.path.split(fn)
+    name, ext = os.path.splitext(fn)
+    return path, name, ext
+
+def anorm2(a):
+    return (a*a).sum(-1)
+def anorm(a):
+    return np.sqrt( anorm2(a) )
+
+def homotrans(H, x, y):
+    xs = H[0, 0]*x + H[0, 1]*y + H[0, 2]
+    ys = H[1, 0]*x + H[1, 1]*y + H[1, 2]
+    s  = H[2, 0]*x + H[2, 1]*y + H[2, 2]
+    return xs/s, ys/s
+
+def to_rect(a):
+    a = np.ravel(a)
+    if len(a) == 2:
+        a = (0, 0, a[0], a[1])
+    return np.array(a, np.float64).reshape(2, 2)
+
+def rect2rect_mtx(src, dst):
+    src, dst = to_rect(src), to_rect(dst)
+    cx, cy = (dst[1] - dst[0]) / (src[1] - src[0])
+    tx, ty = dst[0] - src[0] * (cx, cy)
+    M = np.float64([[ cx,  0, tx],
+                    [  0, cy, ty],
+                    [  0,  0,  1]])
+    return M
+
+
+def lookat(eye, target, up = (0, 0, 1)):
+    fwd = np.asarray(target, np.float64) - eye
+    fwd /= anorm(fwd)
+    right = np.cross(fwd, up)
+    right /= anorm(right)
+    down = np.cross(fwd, right)
+    R = np.float64([right, down, fwd])
+    tvec = -np.dot(R, eye)
+    return R, tvec
+
+def mtx2rvec(R):
+    w, u, vt = cv2.SVDecomp(R - np.eye(3))
+    p = vt[0] + u[:,0]*w[0]    # same as np.dot(R, vt[0])
+    c = np.dot(vt[0], p)
+    s = np.dot(vt[1], p)
+    axis = np.cross(vt[0], vt[1])
+    return axis * np.arctan2(s, c)
+
+def draw_str(dst, (x, y), s):
+    cv2.putText(dst, s, (x+1, y+1), cv2.FONT_HERSHEY_PLAIN, 1.0, (0, 0, 0), thickness = 2, lineType=cv2.CV_AA)
+    cv2.putText(dst, s, (x, y), cv2.FONT_HERSHEY_PLAIN, 1.0, (255, 255, 255), lineType=cv2.CV_AA)
+
+class Sketcher:
+    def __init__(self, windowname, dests, colors_func):
+        self.prev_pt = None
+        self.windowname = windowname
+        self.dests = dests
+        self.colors_func = colors_func
+        self.dirty = False
+        self.show()
+        cv2.setMouseCallback(self.windowname, self.on_mouse)
+
+    def show(self):
+        cv2.imshow(self.windowname, self.dests[0])
+
+    def on_mouse(self, event, x, y, flags, param):
+        pt = (x, y)
+        if event == cv2.EVENT_LBUTTONDOWN:
+            self.prev_pt = pt
+        if self.prev_pt and flags & cv2.EVENT_FLAG_LBUTTON:
+            for dst, color in zip(self.dests, self.colors_func()):
+                cv2.line(dst, self.prev_pt, pt, color, 5)
+            self.dirty = True
+            self.prev_pt = pt
+            self.show()
+        else:
+            self.prev_pt = None
+
+
+# palette data from matplotlib/_cm.py
+_jet_data =   {'red':   ((0., 0, 0), (0.35, 0, 0), (0.66, 1, 1), (0.89,1, 1),
+                         (1, 0.5, 0.5)),
+               'green': ((0., 0, 0), (0.125,0, 0), (0.375,1, 1), (0.64,1, 1),
+                         (0.91,0,0), (1, 0, 0)),
+               'blue':  ((0., 0.5, 0.5), (0.11, 1, 1), (0.34, 1, 1), (0.65,0, 0),
+                         (1, 0, 0))}
+
+cmap_data = { 'jet' : _jet_data }
+
+def make_cmap(name, n=256):
+    data = cmap_data[name]
+    xs = np.linspace(0.0, 1.0, n)
+    channels = []
+    eps = 1e-6
+    for ch_name in ['blue', 'green', 'red']:
+        ch_data = data[ch_name]
+        xp, yp = [], []
+        for x, y1, y2 in ch_data:
+            xp += [x, x+eps]
+            yp += [y1, y2]
+        ch = np.interp(xs, xp, yp)
+        channels.append(ch)
+    return np.uint8(np.array(channels).T*255)
+
+def nothing(*arg, **kw):
+    pass
+
+def clock():
+    return cv2.getTickCount() / cv2.getTickFrequency()
+
+@contextmanager
+def Timer(msg):
+    print msg, '...',
+    start = clock()
+    try:
+        yield
+    finally:
+        print "%.2f ms" % ((clock()-start)*1000)
+
+class StatValue:
+    def __init__(self, smooth_coef = 0.5):
+        self.value = None
+        self.smooth_coef = smooth_coef
+    def update(self, v):
+        if self.value is None:
+            self.value = v
+        else:
+            c = self.smooth_coef
+            self.value = c * self.value + (1.0-c) * v
+
+class RectSelector:
+    def __init__(self, win, callback):
+        self.win = win
+        self.callback = callback
+        cv2.setMouseCallback(win, self.onmouse)
+        self.drag_start = None
+        self.drag_rect = None
+    def onmouse(self, event, x, y, flags, param):
+        x, y = np.int16([x, y]) # BUG
+        if event == cv2.EVENT_LBUTTONDOWN:
+            self.drag_start = (x, y)
+        if self.drag_start: 
+            if flags & cv2.EVENT_FLAG_LBUTTON:
+                xo, yo = self.drag_start
+                x0, y0 = np.minimum([xo, yo], [x, y])
+                x1, y1 = np.maximum([xo, yo], [x, y])
+                self.drag_rect = None
+                if x1-x0 > 0 and y1-y0 > 0:
+                    self.drag_rect = (x0, y0, x1, y1)
+            else:
+                rect = self.drag_rect
+                self.drag_start = None
+                self.drag_rect = None
+                if rect:
+                    self.callback(rect)
+    def draw(self, vis):
+        if not self.drag_rect:
+            return False
+        x0, y0, x1, y1 = self.drag_rect
+        cv2.rectangle(vis, (x0, y0), (x1, y1), (0, 255, 0), 2)
+        return True
+    @property
+    def dragging(self):
+        return self.drag_rect is not None
+
+
+def grouper(n, iterable, fillvalue=None):
+    '''grouper(3, 'ABCDEFG', 'x') --> ABC DEF Gxx'''
+    args = [iter(iterable)] * n
+    return it.izip_longest(fillvalue=fillvalue, *args)
+
+def mosaic(w, imgs):
+    '''Make a grid from images. 
+
+    w    -- number of grid columns
+    imgs -- images (must have same size and format)
+    '''
+    imgs = iter(imgs)
+    img0 = imgs.next()
+    pad = np.zeros_like(img0)
+    imgs = it.chain([img0], imgs)
+    rows = grouper(w, imgs, pad)
+    return np.vstack(map(np.hstack, rows))
+
+def getsize(img):
+    h, w = img.shape[:2]
+    return w, h
+
+def mdot(*args):
+    return reduce(np.dot, args)
+
+def draw_keypoints(vis, keypoints, color = (0, 255, 255)):
+    for kp in keypoints:
+            x, y = kp.pt
+            cv2.circle(vis, (int(x), int(y)), 2, color)
+