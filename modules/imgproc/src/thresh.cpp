/*M///////////////////////////////////////////////////////////////////////////////////////
//
//  IMPORTANT: READ BEFORE DOWNLOADING, COPYING, INSTALLING OR USING.
//
//  By downloading, copying, installing or using the software you agree to this license.
//  If you do not agree to this license, do not download, install,
//  copy or use the software.
//
//
//                           License Agreement
//                For Open Source Computer Vision Library
//
// Copyright (C) 2000-2008, Intel Corporation, all rights reserved.
// Copyright (C) 2009, Willow Garage Inc., all rights reserved.
// Third party copyrights are property of their respective owners.
//
// Redistribution and use in source and binary forms, with or without modification,
// are permitted provided that the following conditions are met:
//
//   * Redistribution's of source code must retain the above copyright notice,
//     this list of conditions and the following disclaimer.
//
//   * Redistribution's in binary form must reproduce the above copyright notice,
//     this list of conditions and the following disclaimer in the documentation
//     and/or other materials provided with the distribution.
//
//   * The name of the copyright holders may not be used to endorse or promote products
//     derived from this software without specific prior written permission.
//
// This software is provided by the copyright holders and contributors "as is" and
// any express or implied warranties, including, but not limited to, the implied
// warranties of merchantability and fitness for a particular purpose are disclaimed.
// In no event shall the Intel Corporation or contributors be liable for any direct,
// indirect, incidental, special, exemplary, or consequential damages
// (including, but not limited to, procurement of substitute goods or services;
// loss of use, data, or profits; or business interruption) however caused
// and on any theory of liability, whether in contract, strict liability,
// or tort (including negligence or otherwise) arising in any way out of
// the use of this software, even if advised of the possibility of such damage.
//
//M*/

#include "precomp.hpp"

namespace cv
{

static void
thresh_8u( const Mat& _src, Mat& _dst, uchar thresh, uchar maxval, int type )
{
    int i, j, j_scalar = 0;
    uchar tab[256];
    Size roi = _src.size();
    roi.width *= _src.channels();

    if( _src.isContinuous() && _dst.isContinuous() )
    {
        roi.width *= roi.height;
        roi.height = 1;
    }

#ifdef HAVE_TEGRA_OPTIMIZATION
    if (tegra::thresh_8u(_src, _dst, roi.width, roi.height, thresh, maxval, type))
        return;
#endif

    switch( type )
    {
    case THRESH_BINARY:
        for( i = 0; i <= thresh; i++ )
            tab[i] = 0;
        for( ; i < 256; i++ )
            tab[i] = maxval;
        break;
    case THRESH_BINARY_INV:
        for( i = 0; i <= thresh; i++ )
            tab[i] = maxval;
        for( ; i < 256; i++ )
            tab[i] = 0;
        break;
    case THRESH_TRUNC:
        for( i = 0; i <= thresh; i++ )
            tab[i] = (uchar)i;
        for( ; i < 256; i++ )
            tab[i] = thresh;
        break;
    case THRESH_TOZERO:
        for( i = 0; i <= thresh; i++ )
            tab[i] = 0;
        for( ; i < 256; i++ )
            tab[i] = (uchar)i;
        break;
    case THRESH_TOZERO_INV:
        for( i = 0; i <= thresh; i++ )
            tab[i] = (uchar)i;
        for( ; i < 256; i++ )
            tab[i] = 0;
        break;
    default:
        CV_Error( CV_StsBadArg, "Unknown threshold type" );
    }

#if CV_SSE2
    if( checkHardwareSupport(CV_CPU_SSE2) )
    {
        __m128i _x80 = _mm_set1_epi8('\x80');
        __m128i thresh_u = _mm_set1_epi8(thresh);
        __m128i thresh_s = _mm_set1_epi8(thresh ^ 0x80);
        __m128i maxval_ = _mm_set1_epi8(maxval);
        j_scalar = roi.width & -8;

        for( i = 0; i < roi.height; i++ )
        {
            const uchar* src = (const uchar*)(_src.data + _src.step*i);
            uchar* dst = (uchar*)(_dst.data + _dst.step*i);

            switch( type )
            {
            case THRESH_BINARY:
                for( j = 0; j <= roi.width - 32; j += 32 )
                {
                    __m128i v0, v1;
                    v0 = _mm_loadu_si128( (const __m128i*)(src + j) );
                    v1 = _mm_loadu_si128( (const __m128i*)(src + j + 16) );
                    v0 = _mm_cmpgt_epi8( _mm_xor_si128(v0, _x80), thresh_s );
                    v1 = _mm_cmpgt_epi8( _mm_xor_si128(v1, _x80), thresh_s );
                    v0 = _mm_and_si128( v0, maxval_ );
                    v1 = _mm_and_si128( v1, maxval_ );
                    _mm_storeu_si128( (__m128i*)(dst + j), v0 );
                    _mm_storeu_si128( (__m128i*)(dst + j + 16), v1 );
                }

                for( ; j <= roi.width - 8; j += 8 )
                {
                    __m128i v0 = _mm_loadl_epi64( (const __m128i*)(src + j) );
                    v0 = _mm_cmpgt_epi8( _mm_xor_si128(v0, _x80), thresh_s );
                    v0 = _mm_and_si128( v0, maxval_ );
                    _mm_storel_epi64( (__m128i*)(dst + j), v0 );
                }
                break;

            case THRESH_BINARY_INV:
                for( j = 0; j <= roi.width - 32; j += 32 )
                {
                    __m128i v0, v1;
                    v0 = _mm_loadu_si128( (const __m128i*)(src + j) );
                    v1 = _mm_loadu_si128( (const __m128i*)(src + j + 16) );
                    v0 = _mm_cmpgt_epi8( _mm_xor_si128(v0, _x80), thresh_s );
                    v1 = _mm_cmpgt_epi8( _mm_xor_si128(v1, _x80), thresh_s );
                    v0 = _mm_andnot_si128( v0, maxval_ );
                    v1 = _mm_andnot_si128( v1, maxval_ );
                    _mm_storeu_si128( (__m128i*)(dst + j), v0 );
                    _mm_storeu_si128( (__m128i*)(dst + j + 16), v1 );
                }

                for( ; j <= roi.width - 8; j += 8 )
                {
                    __m128i v0 = _mm_loadl_epi64( (const __m128i*)(src + j) );
                    v0 = _mm_cmpgt_epi8( _mm_xor_si128(v0, _x80), thresh_s );
                    v0 = _mm_andnot_si128( v0, maxval_ );
                    _mm_storel_epi64( (__m128i*)(dst + j), v0 );
                }
                break;

            case THRESH_TRUNC:
                for( j = 0; j <= roi.width - 32; j += 32 )
                {
                    __m128i v0, v1;
                    v0 = _mm_loadu_si128( (const __m128i*)(src + j) );
                    v1 = _mm_loadu_si128( (const __m128i*)(src + j + 16) );
                    v0 = _mm_subs_epu8( v0, _mm_subs_epu8( v0, thresh_u ));
                    v1 = _mm_subs_epu8( v1, _mm_subs_epu8( v1, thresh_u ));
                    _mm_storeu_si128( (__m128i*)(dst + j), v0 );
                    _mm_storeu_si128( (__m128i*)(dst + j + 16), v1 );
                }

                for( ; j <= roi.width - 8; j += 8 )
                {
                    __m128i v0 = _mm_loadl_epi64( (const __m128i*)(src + j) );
                    v0 = _mm_subs_epu8( v0, _mm_subs_epu8( v0, thresh_u ));
                    _mm_storel_epi64( (__m128i*)(dst + j), v0 );
                }
                break;

            case THRESH_TOZERO:
                for( j = 0; j <= roi.width - 32; j += 32 )
                {
                    __m128i v0, v1;
                    v0 = _mm_loadu_si128( (const __m128i*)(src + j) );
                    v1 = _mm_loadu_si128( (const __m128i*)(src + j + 16) );
                    v0 = _mm_and_si128( v0, _mm_cmpgt_epi8(_mm_xor_si128(v0, _x80), thresh_s ));
                    v1 = _mm_and_si128( v1, _mm_cmpgt_epi8(_mm_xor_si128(v1, _x80), thresh_s ));
                    _mm_storeu_si128( (__m128i*)(dst + j), v0 );
                    _mm_storeu_si128( (__m128i*)(dst + j + 16), v1 );
                }

                for( ; j <= roi.width - 8; j += 8 )
                {
                    __m128i v0 = _mm_loadl_epi64( (const __m128i*)(src + j) );
                    v0 = _mm_and_si128( v0, _mm_cmpgt_epi8(_mm_xor_si128(v0, _x80), thresh_s ));
                    _mm_storel_epi64( (__m128i*)(dst + j), v0 );
                }
                break;

            case THRESH_TOZERO_INV:
                for( j = 0; j <= roi.width - 32; j += 32 )
                {
                    __m128i v0, v1;
                    v0 = _mm_loadu_si128( (const __m128i*)(src + j) );
                    v1 = _mm_loadu_si128( (const __m128i*)(src + j + 16) );
                    v0 = _mm_andnot_si128( _mm_cmpgt_epi8(_mm_xor_si128(v0, _x80), thresh_s ), v0 );
                    v1 = _mm_andnot_si128( _mm_cmpgt_epi8(_mm_xor_si128(v1, _x80), thresh_s ), v1 );
                    _mm_storeu_si128( (__m128i*)(dst + j), v0 );
                    _mm_storeu_si128( (__m128i*)(dst + j + 16), v1 );
                }

                for( ; j <= roi.width - 8; j += 8 )
                {
                    __m128i v0 = _mm_loadl_epi64( (const __m128i*)(src + j) );
                    v0 = _mm_andnot_si128( _mm_cmpgt_epi8(_mm_xor_si128(v0, _x80), thresh_s ), v0 );
                    _mm_storel_epi64( (__m128i*)(dst + j), v0 );
                }
                break;
            }
        }
    }
#endif

    if( j_scalar < roi.width )
    {
        for( i = 0; i < roi.height; i++ )
        {
            const uchar* src = (const uchar*)(_src.data + _src.step*i);
            uchar* dst = (uchar*)(_dst.data + _dst.step*i);
            j = j_scalar;
#if CV_ENABLE_UNROLLED
            for( ; j <= roi.width - 4; j += 4 )
            {
                uchar t0 = tab[src[j]];
                uchar t1 = tab[src[j+1]];

                dst[j] = t0;
                dst[j+1] = t1;

                t0 = tab[src[j+2]];
                t1 = tab[src[j+3]];

                dst[j+2] = t0;
                dst[j+3] = t1;
            }
#endif
            for( ; j < roi.width; j++ )
                dst[j] = tab[src[j]];
        }
    }
}


static void
thresh_16s( const Mat& _src, Mat& _dst, short thresh, short maxval, int type )
{
    int i, j;
    Size roi = _src.size();
    roi.width *= _src.channels();
    const short* src = (const short*)_src.data;
    short* dst = (short*)_dst.data;
    size_t src_step = _src.step/sizeof(src[0]);
    size_t dst_step = _dst.step/sizeof(dst[0]);

#if CV_SSE2
    volatile bool useSIMD = checkHardwareSupport(CV_CPU_SSE);
#endif

    if( _src.isContinuous() && _dst.isContinuous() )
    {
        roi.width *= roi.height;
        roi.height = 1;
    }

#ifdef HAVE_TEGRA_OPTIMIZATION
    if (tegra::thresh_16s(_src, _dst, roi.width, roi.height, thresh, maxval, type))
        return;
#endif

    switch( type )
    {
    case THRESH_BINARY:
        for( i = 0; i < roi.height; i++, src += src_step, dst += dst_step )
        {
            j = 0;
        #if CV_SSE2
            if( useSIMD )
            {
                __m128i thresh8 = _mm_set1_epi16(thresh), maxval8 = _mm_set1_epi16(maxval);
                for( ; j <= roi.width - 16; j += 16 )
                {
                    __m128i v0, v1;
                    v0 = _mm_loadu_si128( (const __m128i*)(src + j) );
                    v1 = _mm_loadu_si128( (const __m128i*)(src + j + 8) );
                    v0 = _mm_cmpgt_epi16( v0, thresh8 );
                    v1 = _mm_cmpgt_epi16( v1, thresh8 );
                    v0 = _mm_and_si128( v0, maxval8 );
                    v1 = _mm_and_si128( v1, maxval8 );
                    _mm_storeu_si128((__m128i*)(dst + j), v0 );
                    _mm_storeu_si128((__m128i*)(dst + j + 8), v1 );
                }
            }
        #endif

            for( ; j < roi.width; j++ )
                dst[j] = src[j] > thresh ? maxval : 0;
        }
        break;

    case THRESH_BINARY_INV:
        for( i = 0; i < roi.height; i++, src += src_step, dst += dst_step )
        {
            j = 0;
        #if CV_SSE2
            if( useSIMD )
            {
                __m128i thresh8 = _mm_set1_epi16(thresh), maxval8 = _mm_set1_epi16(maxval);
                for( ; j <= roi.width - 16; j += 16 )
                {
                    __m128i v0, v1;
                    v0 = _mm_loadu_si128( (const __m128i*)(src + j) );
                    v1 = _mm_loadu_si128( (const __m128i*)(src + j + 8) );
                    v0 = _mm_cmpgt_epi16( v0, thresh8 );
                    v1 = _mm_cmpgt_epi16( v1, thresh8 );
                    v0 = _mm_andnot_si128( v0, maxval8 );
                    v1 = _mm_andnot_si128( v1, maxval8 );
                    _mm_storeu_si128((__m128i*)(dst + j), v0 );
                    _mm_storeu_si128((__m128i*)(dst + j + 8), v1 );
                }
            }
        #endif

            for( ; j < roi.width; j++ )
                dst[j] = src[j] <= thresh ? maxval : 0;
        }
        break;

    case THRESH_TRUNC:
        for( i = 0; i < roi.height; i++, src += src_step, dst += dst_step )
        {
            j = 0;
        #if CV_SSE2
            if( useSIMD )
            {
                __m128i thresh8 = _mm_set1_epi16(thresh);
                for( ; j <= roi.width - 16; j += 16 )
                {
                    __m128i v0, v1;
                    v0 = _mm_loadu_si128( (const __m128i*)(src + j) );
                    v1 = _mm_loadu_si128( (const __m128i*)(src + j + 8) );
                    v0 = _mm_min_epi16( v0, thresh8 );
                    v1 = _mm_min_epi16( v1, thresh8 );
                    _mm_storeu_si128((__m128i*)(dst + j), v0 );
                    _mm_storeu_si128((__m128i*)(dst + j + 8), v1 );
                }
            }
        #endif

            for( ; j < roi.width; j++ )
                dst[j] = std::min(src[j], thresh);
        }
        break;

    case THRESH_TOZERO:
        for( i = 0; i < roi.height; i++, src += src_step, dst += dst_step )
        {
            j = 0;
        #if CV_SSE2
            if( useSIMD )
            {
                __m128i thresh8 = _mm_set1_epi16(thresh);
                for( ; j <= roi.width - 16; j += 16 )
                {
                    __m128i v0, v1;
                    v0 = _mm_loadu_si128( (const __m128i*)(src + j) );
                    v1 = _mm_loadu_si128( (const __m128i*)(src + j + 8) );
                    v0 = _mm_and_si128(v0, _mm_cmpgt_epi16(v0, thresh8));
                    v1 = _mm_and_si128(v1, _mm_cmpgt_epi16(v1, thresh8));
                    _mm_storeu_si128((__m128i*)(dst + j), v0 );
                    _mm_storeu_si128((__m128i*)(dst + j + 8), v1 );
                }
            }
        #endif

            for( ; j < roi.width; j++ )
            {
                short v = src[j];
                dst[j] = v > thresh ? v : 0;
            }
        }
        break;

    case THRESH_TOZERO_INV:
        for( i = 0; i < roi.height; i++, src += src_step, dst += dst_step )
        {
            j = 0;
        #if CV_SSE2
            if( useSIMD )
            {
                __m128i thresh8 = _mm_set1_epi16(thresh);
                for( ; j <= roi.width - 16; j += 16 )
                {
                    __m128i v0, v1;
                    v0 = _mm_loadu_si128( (const __m128i*)(src + j) );
                    v1 = _mm_loadu_si128( (const __m128i*)(src + j + 8) );
                    v0 = _mm_andnot_si128(_mm_cmpgt_epi16(v0, thresh8), v0);
                    v1 = _mm_andnot_si128(_mm_cmpgt_epi16(v1, thresh8), v1);
                    _mm_storeu_si128((__m128i*)(dst + j), v0 );
                    _mm_storeu_si128((__m128i*)(dst + j + 8), v1 );
                }
            }
        #endif
            for( ; j < roi.width; j++ )
            {
                short v = src[j];
                dst[j] = v <= thresh ? v : 0;
            }
        }
        break;
    default:
        return CV_Error( CV_StsBadArg, "" );
    }
}


static void
thresh_32f( const Mat& _src, Mat& _dst, float thresh, float maxval, int type )
{
    int i, j;
    Size roi = _src.size();
    roi.width *= _src.channels();
    const float* src = (const float*)_src.data;
    float* dst = (float*)_dst.data;
    size_t src_step = _src.step/sizeof(src[0]);
    size_t dst_step = _dst.step/sizeof(dst[0]);

#if CV_SSE2
    volatile bool useSIMD = checkHardwareSupport(CV_CPU_SSE);
#endif

    if( _src.isContinuous() && _dst.isContinuous() )
    {
        roi.width *= roi.height;
        roi.height = 1;
    }

#ifdef HAVE_TEGRA_OPTIMIZATION
    if (tegra::thresh_32f(_src, _dst, roi.width, roi.height, thresh, maxval, type))
        return;
#endif

    switch( type )
    {
        case THRESH_BINARY:
            for( i = 0; i < roi.height; i++, src += src_step, dst += dst_step )
            {
                j = 0;
#if CV_SSE2
                if( useSIMD )
                {
                    __m128 thresh4 = _mm_set1_ps(thresh), maxval4 = _mm_set1_ps(maxval);
                    for( ; j <= roi.width - 8; j += 8 )
                    {
                        __m128 v0, v1;
                        v0 = _mm_loadu_ps( src + j );
                        v1 = _mm_loadu_ps( src + j + 4 );
                        v0 = _mm_cmpgt_ps( v0, thresh4 );
                        v1 = _mm_cmpgt_ps( v1, thresh4 );
                        v0 = _mm_and_ps( v0, maxval4 );
                        v1 = _mm_and_ps( v1, maxval4 );
                        _mm_storeu_ps( dst + j, v0 );
                        _mm_storeu_ps( dst + j + 4, v1 );
                    }
                }
#endif

                for( ; j < roi.width; j++ )
                    dst[j] = src[j] > thresh ? maxval : 0;
            }
            break;

        case THRESH_BINARY_INV:
            for( i = 0; i < roi.height; i++, src += src_step, dst += dst_step )
            {
                j = 0;
#if CV_SSE2
                if( useSIMD )
                {
                    __m128 thresh4 = _mm_set1_ps(thresh), maxval4 = _mm_set1_ps(maxval);
                    for( ; j <= roi.width - 8; j += 8 )
                    {
                        __m128 v0, v1;
                        v0 = _mm_loadu_ps( src + j );
                        v1 = _mm_loadu_ps( src + j + 4 );
                        v0 = _mm_cmple_ps( v0, thresh4 );
                        v1 = _mm_cmple_ps( v1, thresh4 );
                        v0 = _mm_and_ps( v0, maxval4 );
                        v1 = _mm_and_ps( v1, maxval4 );
                        _mm_storeu_ps( dst + j, v0 );
                        _mm_storeu_ps( dst + j + 4, v1 );
                    }
                }
#endif

                for( ; j < roi.width; j++ )
                    dst[j] = src[j] <= thresh ? maxval : 0;
            }
            break;

        case THRESH_TRUNC:
            for( i = 0; i < roi.height; i++, src += src_step, dst += dst_step )
            {
                j = 0;
#if CV_SSE2
                if( useSIMD )
                {
                    __m128 thresh4 = _mm_set1_ps(thresh);
                    for( ; j <= roi.width - 8; j += 8 )
                    {
                        __m128 v0, v1;
                        v0 = _mm_loadu_ps( src + j );
                        v1 = _mm_loadu_ps( src + j + 4 );
                        v0 = _mm_min_ps( v0, thresh4 );
                        v1 = _mm_min_ps( v1, thresh4 );
                        _mm_storeu_ps( dst + j, v0 );
                        _mm_storeu_ps( dst + j + 4, v1 );
                    }
                }
#endif

                for( ; j < roi.width; j++ )
                    dst[j] = std::min(src[j], thresh);
            }
            break;

        case THRESH_TOZERO:
            for( i = 0; i < roi.height; i++, src += src_step, dst += dst_step )
            {
                j = 0;
#if CV_SSE2
                if( useSIMD )
                {
                    __m128 thresh4 = _mm_set1_ps(thresh);
                    for( ; j <= roi.width - 8; j += 8 )
                    {
                        __m128 v0, v1;
                        v0 = _mm_loadu_ps( src + j );
                        v1 = _mm_loadu_ps( src + j + 4 );
                        v0 = _mm_and_ps(v0, _mm_cmpgt_ps(v0, thresh4));
                        v1 = _mm_and_ps(v1, _mm_cmpgt_ps(v1, thresh4));
                        _mm_storeu_ps( dst + j, v0 );
                        _mm_storeu_ps( dst + j + 4, v1 );
                    }
                }
#endif

                for( ; j < roi.width; j++ )
                {
                    float v = src[j];
                    dst[j] = v > thresh ? v : 0;
                }
            }
            break;

        case THRESH_TOZERO_INV:
            for( i = 0; i < roi.height; i++, src += src_step, dst += dst_step )
            {
                j = 0;
#if CV_SSE2
                if( useSIMD )
                {
                    __m128 thresh4 = _mm_set1_ps(thresh);
                    for( ; j <= roi.width - 8; j += 8 )
                    {
                        __m128 v0, v1;
                        v0 = _mm_loadu_ps( src + j );
                        v1 = _mm_loadu_ps( src + j + 4 );
                        v0 = _mm_and_ps(v0, _mm_cmple_ps(v0, thresh4));
                        v1 = _mm_and_ps(v1, _mm_cmple_ps(v1, thresh4));
                        _mm_storeu_ps( dst + j, v0 );
                        _mm_storeu_ps( dst + j + 4, v1 );
                    }
                }
#endif
                for( ; j < roi.width; j++ )
                {
                    float v = src[j];
                    dst[j] = v <= thresh ? v : 0;
                }
            }
            break;
        default:
            return CV_Error( CV_StsBadArg, "" );
    }
}


static double
getThreshVal_Otsu_8u( const Mat& _src )
{
    Size size = _src.size();
    if( _src.isContinuous() )
    {
        size.width *= size.height;
        size.height = 1;
    }
    const int N = 256;
    int i, j, h[N] = {0};
    for( i = 0; i < size.height; i++ )
    {
        const uchar* src = _src.data + _src.step*i;
        j = 0;
        #if CV_ENABLE_UNROLLED
        for( ; j <= size.width - 4; j += 4 )
        {
            int v0 = src[j], v1 = src[j+1];
            h[v0]++; h[v1]++;
            v0 = src[j+2]; v1 = src[j+3];
            h[v0]++; h[v1]++;
        }
        #endif
        for( ; j < size.width; j++ )
            h[src[j]]++;
    }

    double mu = 0, scale = 1./(size.width*size.height);
    for( i = 0; i < N; i++ )
        mu += i*(double)h[i];

    mu *= scale;
    double mu1 = 0, q1 = 0;
    double max_sigma = 0, max_val = 0;

    for( i = 0; i < N; i++ )
    {
        double p_i, q2, mu2, sigma;

        p_i = h[i]*scale;
        mu1 *= q1;
        q1 += p_i;
        q2 = 1. - q1;

        if( std::min(q1,q2) < FLT_EPSILON || std::max(q1,q2) > 1. - FLT_EPSILON )
            continue;

        mu1 = (mu1 + i*p_i)/q1;
        mu2 = (mu - q1*mu1)/q2;
        sigma = q1*q2*(mu1 - mu2)*(mu1 - mu2);
        if( sigma > max_sigma )
        {
            max_sigma = sigma;
            max_val = i;
        }
    }

    return max_val;
}

class ThresholdRunner : public ParallelLoopBody
{
public:
    ThresholdRunner(Mat _src, Mat _dst, double _thresh, double _maxval, int _thresholdType)
    {
        src = _src;
        dst = _dst;

        thresh = _thresh;
        maxval = _maxval;
        thresholdType = _thresholdType;
    }

    void operator () ( const Range& range ) const
    {
        int row0 = range.start;
        int row1 = range.end;

        Mat srcStripe = src.rowRange(row0, row1);
        Mat dstStripe = dst.rowRange(row0, row1);

        if (srcStripe.depth() == CV_8U)
        {
            thresh_8u( srcStripe, dstStripe, (uchar)thresh, (uchar)maxval, thresholdType );
        }
        else if( srcStripe.depth() == CV_16S )
        {
            thresh_16s( srcStripe, dstStripe, (short)thresh, (short)maxval, thresholdType );
        }
        else if( srcStripe.depth() == CV_32F )
        {
            thresh_32f( srcStripe, dstStripe, (float)thresh, (float)maxval, thresholdType );
        }
    }

private:
    Mat src;
    Mat dst;
    int nStripes;

    double thresh;
    double maxval;
    int thresholdType;
};

}

double cv::threshold( InputArray _src, OutputArray _dst, double thresh, double maxval, int type )
{
    Mat src = _src.getMat();
    bool use_otsu = (type & THRESH_OTSU) != 0;
    type &= THRESH_MASK;

    if( use_otsu )
    {
        CV_Assert( src.type() == CV_8UC1 );
        thresh = getThreshVal_Otsu_8u(src);
    }

    _dst.create( src.size(), src.type() );
    Mat dst = _dst.getMat();

<<<<<<< HEAD
    int nStripes = 1;
#if defined HAVE_TBB && defined ANDROID
    nStripes = 4;
#endif

=======
>>>>>>> f4e33ea0
    if( src.depth() == CV_8U )
    {
        int ithresh = cvFloor(thresh);
        thresh = ithresh;
        int imaxval = cvRound(maxval);
        if( type == THRESH_TRUNC )
            imaxval = ithresh;
        imaxval = saturate_cast<uchar>(imaxval);

        if( ithresh < 0 || ithresh >= 255 )
        {
            if( type == THRESH_BINARY || type == THRESH_BINARY_INV ||
                ((type == THRESH_TRUNC || type == THRESH_TOZERO_INV) && ithresh < 0) ||
                (type == THRESH_TOZERO && ithresh >= 255) )
            {
                int v = type == THRESH_BINARY ? (ithresh >= 255 ? 0 : imaxval) :
                        type == THRESH_BINARY_INV ? (ithresh >= 255 ? imaxval : 0) :
                        /*type == THRESH_TRUNC ? imaxval :*/ 0;
                dst.setTo(v);
            }
            else
                src.copyTo(dst);
            return thresh;
        }
<<<<<<< HEAD
        else
        {
            parallel_for(BlockedRange(0, nStripes),
                         ThresholdRunner(src, dst, nStripes, (uchar)ithresh, (uchar)imaxval, type));
        }
=======
        thresh = ithresh;
        maxval = imaxval;
>>>>>>> f4e33ea0
    }
    else if( src.depth() == CV_16S )
    {
        int ithresh = cvFloor(thresh);
        thresh = ithresh;
        int imaxval = cvRound(maxval);
        if( type == THRESH_TRUNC )
            imaxval = ithresh;
        imaxval = saturate_cast<short>(imaxval);

        if( ithresh < SHRT_MIN || ithresh >= SHRT_MAX )
        {
            if( type == THRESH_BINARY || type == THRESH_BINARY_INV ||
               ((type == THRESH_TRUNC || type == THRESH_TOZERO_INV) && ithresh < SHRT_MIN) ||
               (type == THRESH_TOZERO && ithresh >= SHRT_MAX) )
            {
                int v = type == THRESH_BINARY ? (ithresh >= SHRT_MAX ? 0 : imaxval) :
                type == THRESH_BINARY_INV ? (ithresh >= SHRT_MAX ? imaxval : 0) :
                /*type == THRESH_TRUNC ? imaxval :*/ 0;
                dst.setTo(v);
            }
            else
                src.copyTo(dst);
            return thresh;
        }
<<<<<<< HEAD
        else
        {
            parallel_for(BlockedRange(0, nStripes),
                         ThresholdRunner(src, dst, nStripes, (short)ithresh, (short)imaxval, type));
        }
    }
    else if( src.depth() == CV_32F )
    {
        parallel_for(BlockedRange(0, nStripes),
                     ThresholdRunner(src, dst, nStripes, (float)thresh, (float)maxval, type));
    }
=======
        thresh = ithresh;
        maxval = imaxval;
    }
    else if( src.depth() == CV_32F )
        ;
>>>>>>> f4e33ea0
    else
        CV_Error( CV_StsUnsupportedFormat, "" );
    
    parallel_for_(Range(0, dst.rows),
                  ThresholdRunner(src, dst, thresh, maxval, type),
                  dst.total()/(double)(1<<16));
    return thresh;
}


void cv::adaptiveThreshold( InputArray _src, OutputArray _dst, double maxValue,
                            int method, int type, int blockSize, double delta )
{
    Mat src = _src.getMat();
    CV_Assert( src.type() == CV_8UC1 );
    CV_Assert( blockSize % 2 == 1 && blockSize > 1 );
    Size size = src.size();

    _dst.create( size, src.type() );
    Mat dst = _dst.getMat();

    if( maxValue < 0 )
    {
        dst = Scalar(0);
        return;
    }

    Mat mean;

    if( src.data != dst.data )
        mean = dst;

    if( method == ADAPTIVE_THRESH_MEAN_C )
        boxFilter( src, mean, src.type(), Size(blockSize, blockSize),
                   Point(-1,-1), true, BORDER_REPLICATE );
    else if( method == ADAPTIVE_THRESH_GAUSSIAN_C )
        GaussianBlur( src, mean, Size(blockSize, blockSize), 0, 0, BORDER_REPLICATE );
    else
        CV_Error( CV_StsBadFlag, "Unknown/unsupported adaptive threshold method" );

    int i, j;
    uchar imaxval = saturate_cast<uchar>(maxValue);
    int idelta = type == THRESH_BINARY ? cvCeil(delta) : cvFloor(delta);
    uchar tab[768];

    if( type == CV_THRESH_BINARY )
        for( i = 0; i < 768; i++ )
            tab[i] = (uchar)(i - 255 > -idelta ? imaxval : 0);
    else if( type == CV_THRESH_BINARY_INV )
        for( i = 0; i < 768; i++ )
            tab[i] = (uchar)(i - 255 <= -idelta ? imaxval : 0);
    else
        CV_Error( CV_StsBadFlag, "Unknown/unsupported threshold type" );

    if( src.isContinuous() && mean.isContinuous() && dst.isContinuous() )
    {
        size.width *= size.height;
        size.height = 1;
    }

    for( i = 0; i < size.height; i++ )
    {
        const uchar* sdata = src.data + src.step*i;
        const uchar* mdata = mean.data + mean.step*i;
        uchar* ddata = dst.data + dst.step*i;

        for( j = 0; j < size.width; j++ )
            ddata[j] = tab[sdata[j] - mdata[j] + 255];
    }
}

CV_IMPL double
cvThreshold( const void* srcarr, void* dstarr, double thresh, double maxval, int type )
{
    cv::Mat src = cv::cvarrToMat(srcarr), dst = cv::cvarrToMat(dstarr), dst0 = dst;

    CV_Assert( src.size == dst.size && src.channels() == dst.channels() &&
        (src.depth() == dst.depth() || dst.depth() == CV_8U));

    thresh = cv::threshold( src, dst, thresh, maxval, type );
    if( dst0.data != dst.data )
        dst.convertTo( dst0, dst0.depth() );
    return thresh;
}


CV_IMPL void
cvAdaptiveThreshold( const void *srcIm, void *dstIm, double maxValue,
                     int method, int type, int blockSize, double delta )
{
    cv::Mat src = cv::cvarrToMat(srcIm), dst = cv::cvarrToMat(dstIm);
    CV_Assert( src.size == dst.size && src.type() == dst.type() );
    cv::adaptiveThreshold( src, dst, maxValue, method, type, blockSize, delta );
}

/* End of file. */<|MERGE_RESOLUTION|>--- conflicted
+++ resolved
@@ -723,14 +723,6 @@
     _dst.create( src.size(), src.type() );
     Mat dst = _dst.getMat();
 
-<<<<<<< HEAD
-    int nStripes = 1;
-#if defined HAVE_TBB && defined ANDROID
-    nStripes = 4;
-#endif
-
-=======
->>>>>>> f4e33ea0
     if( src.depth() == CV_8U )
     {
         int ithresh = cvFloor(thresh);
@@ -755,16 +747,8 @@
                 src.copyTo(dst);
             return thresh;
         }
-<<<<<<< HEAD
-        else
-        {
-            parallel_for(BlockedRange(0, nStripes),
-                         ThresholdRunner(src, dst, nStripes, (uchar)ithresh, (uchar)imaxval, type));
-        }
-=======
         thresh = ithresh;
         maxval = imaxval;
->>>>>>> f4e33ea0
     }
     else if( src.depth() == CV_16S )
     {
@@ -790,25 +774,11 @@
                 src.copyTo(dst);
             return thresh;
         }
-<<<<<<< HEAD
-        else
-        {
-            parallel_for(BlockedRange(0, nStripes),
-                         ThresholdRunner(src, dst, nStripes, (short)ithresh, (short)imaxval, type));
-        }
-    }
-    else if( src.depth() == CV_32F )
-    {
-        parallel_for(BlockedRange(0, nStripes),
-                     ThresholdRunner(src, dst, nStripes, (float)thresh, (float)maxval, type));
-    }
-=======
         thresh = ithresh;
         maxval = imaxval;
     }
     else if( src.depth() == CV_32F )
         ;
->>>>>>> f4e33ea0
     else
         CV_Error( CV_StsUnsupportedFormat, "" );
     
