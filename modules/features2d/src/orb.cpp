/*********************************************************************
* Software License Agreement (BSD License)
*
*  Copyright (c) 2009, Willow Garage, Inc.
*  All rights reserved.
*
*  Redistribution and use in source and binary forms, with or without
*  modification, are permitted provided that the following conditions
*  are met:
*
*   * Redistributions of source code must retain the above copyright
*     notice, this list of conditions and the following disclaimer.
*   * Redistributions in binary form must reproduce the above
*     copyright notice, this list of conditions and the following
*     disclaimer in the documentation and/or other materials provided
*     with the distribution.
*   * Neither the name of the Willow Garage nor the names of its
*     contributors may be used to endorse or promote products derived
*     from this software without specific prior written permission.
*
*  THIS SOFTWARE IS PROVIDED BY THE COPYRIGHT HOLDERS AND CONTRIBUTORS
*  "AS IS" AND ANY EXPRESS OR IMPLIED WARRANTIES, INCLUDING, BUT NOT
*  LIMITED TO, THE IMPLIED WARRANTIES OF MERCHANTABILITY AND FITNESS
*  FOR A PARTICULAR PURPOSE ARE DISCLAIMED. IN NO EVENT SHALL THE
*  COPYRIGHT OWNER OR CONTRIBUTORS BE LIABLE FOR ANY DIRECT, INDIRECT,
*  INCIDENTAL, SPECIAL, EXEMPLARY, OR CONSEQUENTIAL DAMAGES (INCLUDING,
*  BUT NOT LIMITED TO, PROCUREMENT OF SUBSTITUTE GOODS OR SERVICES;
*  LOSS OF USE, DATA, OR PROFITS; OR BUSINESS INTERRUPTION) HOWEVER
*  CAUSED AND ON ANY THEORY OF LIABILITY, WHETHER IN CONTRACT, STRICT
*  LIABILITY, OR TORT (INCLUDING NEGLIGENCE OR OTHERWISE) ARISING IN
*  ANY WAY OUT OF THE USE OF THIS SOFTWARE, EVEN IF ADVISED OF THE
*  POSSIBILITY OF SUCH DAMAGE.
*********************************************************************/

/** Authors: Ethan Rublee, Vincent Rabaud, Gary Bradski */

#include "precomp.hpp"
#include <iterator>

////////////////////////////////////////////////////////////////////////////////////////////////////////////////////////

namespace cv
{

const float HARRIS_K = 0.04f;
const int DESCRIPTOR_SIZE = 32;

/**
 * Function that computes the Harris responses in a
 * blockSize x blockSize patch at given points in an image
 */
static void
HarrisResponses(const Mat& img, vector<KeyPoint>& pts, int blockSize, float harris_k)
{
    CV_Assert( img.type() == CV_8UC1 && blockSize*blockSize <= 2048 );

    size_t ptidx, ptsize = pts.size();

    const uchar* ptr00 = img.ptr<uchar>();
    int step = (int)(img.step/img.elemSize1());
    int r = blockSize/2;

    float scale = (1 << 2) * blockSize * 255.0f;
    scale = 1.0f / scale;
    float scale_sq_sq = scale * scale * scale * scale;

    AutoBuffer<int> ofsbuf(blockSize*blockSize);
    int* ofs = ofsbuf;
    for( int i = 0; i < blockSize; i++ )
        for( int j = 0; j < blockSize; j++ )
            ofs[i*blockSize + j] = (int)(i*step + j);

    for( ptidx = 0; ptidx < ptsize; ptidx++ )
    {
        int x0 = cvRound(pts[ptidx].pt.x - r);
        int y0 = cvRound(pts[ptidx].pt.y - r);

        const uchar* ptr0 = ptr00 + y0*step + x0;
        int a = 0, b = 0, c = 0;

        for( int k = 0; k < blockSize*blockSize; k++ )
        {
            const uchar* ptr = ptr0 + ofs[k];
            int Ix = (ptr[1] - ptr[-1])*2 + (ptr[-step+1] - ptr[-step-1]) + (ptr[step+1] - ptr[step-1]);
            int Iy = (ptr[step] - ptr[-step])*2 + (ptr[step-1] - ptr[-step-1]) + (ptr[step+1] - ptr[-step+1]);
            a += Ix*Ix;
            b += Iy*Iy;
            c += Ix*Iy;
        }
        pts[ptidx].response = ((float)a * b - (float)c * c -
                               harris_k * ((float)a + b) * ((float)a + b))*scale_sq_sq;
    }
}

////////////////////////////////////////////////////////////////////////////////////////////////////////////////////////

static float IC_Angle(const Mat& image, const int half_k, Point2f pt,
                      const vector<int> & u_max)
{
    int m_01 = 0, m_10 = 0;

    const uchar* center = &image.at<uchar> (cvRound(pt.y), cvRound(pt.x));

    // Treat the center line differently, v=0
    for (int u = -half_k; u <= half_k; ++u)
        m_10 += u * center[u];

    // Go line by line in the circular patch
    int step = (int)image.step1();
    for (int v = 1; v <= half_k; ++v)
    {
        // Proceed over the two lines
        int v_sum = 0;
        int d = u_max[v];
        for (int u = -d; u <= d; ++u)
        {
            int val_plus = center[u + v*step], val_minus = center[u - v*step];
            v_sum += (val_plus - val_minus);
            m_10 += u * (val_plus + val_minus);
        }
        m_01 += v * v_sum;
    }

    return fastAtan2((float)m_01, (float)m_10);
}

////////////////////////////////////////////////////////////////////////////////////////////////////////////////////////

static void computeOrbDescriptor(const KeyPoint& kpt,
                                 const Mat& img, const Point* pattern,
                                 uchar* desc, int dsize, int WTA_K)
{
    float angle = kpt.angle;
    //angle = cvFloor(angle/12)*12.f;
    angle *= (float)(CV_PI/180.f);
    float a = (float)cos(angle), b = (float)sin(angle);

    const uchar* center = &img.at<uchar>(cvRound(kpt.pt.y), cvRound(kpt.pt.x));
    int step = (int)img.step;

#if 1
    #define GET_VALUE(idx) \
        center[cvRound(pattern[idx].x*b + pattern[idx].y*a)*step + \
               cvRound(pattern[idx].x*a - pattern[idx].y*b)]
#else
    float x, y;
    int ix, iy;
    #define GET_VALUE(idx) \
        (x = pattern[idx].x*a - pattern[idx].y*b, \
        y = pattern[idx].x*b + pattern[idx].y*a, \
        ix = cvFloor(x), iy = cvFloor(y), \
        x -= ix, y -= iy, \
        cvRound(center[iy*step + ix]*(1-x)*(1-y) + center[(iy+1)*step + ix]*(1-x)*y + \
                center[iy*step + ix+1]*x*(1-y) + center[(iy+1)*step + ix+1]*x*y))
#endif

    if( WTA_K == 2 )
    {
        for (int i = 0; i < dsize; ++i, pattern += 16)
        {
            int t0, t1, val;
            t0 = GET_VALUE(0); t1 = GET_VALUE(1);
            val = t0 < t1;
            t0 = GET_VALUE(2); t1 = GET_VALUE(3);
            val |= (t0 < t1) << 1;
            t0 = GET_VALUE(4); t1 = GET_VALUE(5);
            val |= (t0 < t1) << 2;
            t0 = GET_VALUE(6); t1 = GET_VALUE(7);
            val |= (t0 < t1) << 3;
            t0 = GET_VALUE(8); t1 = GET_VALUE(9);
            val |= (t0 < t1) << 4;
            t0 = GET_VALUE(10); t1 = GET_VALUE(11);
            val |= (t0 < t1) << 5;
            t0 = GET_VALUE(12); t1 = GET_VALUE(13);
            val |= (t0 < t1) << 6;
            t0 = GET_VALUE(14); t1 = GET_VALUE(15);
            val |= (t0 < t1) << 7;

            desc[i] = (uchar)val;
        }
    }
    else if( WTA_K == 3 )
    {
        for (int i = 0; i < dsize; ++i, pattern += 12)
        {
            int t0, t1, t2, val;
            t0 = GET_VALUE(0); t1 = GET_VALUE(1); t2 = GET_VALUE(2);
            val = t2 > t1 ? (t2 > t0 ? 2 : 0) : (t1 > t0);

            t0 = GET_VALUE(3); t1 = GET_VALUE(4); t2 = GET_VALUE(5);
            val |= (t2 > t1 ? (t2 > t0 ? 2 : 0) : (t1 > t0)) << 2;

            t0 = GET_VALUE(6); t1 = GET_VALUE(7); t2 = GET_VALUE(8);
            val |= (t2 > t1 ? (t2 > t0 ? 2 : 0) : (t1 > t0)) << 4;

            t0 = GET_VALUE(9); t1 = GET_VALUE(10); t2 = GET_VALUE(11);
            val |= (t2 > t1 ? (t2 > t0 ? 2 : 0) : (t1 > t0)) << 6;

            desc[i] = (uchar)val;
        }
    }
    else if( WTA_K == 4 )
    {
        for (int i = 0; i < dsize; ++i, pattern += 16)
        {
            int t0, t1, t2, t3, u, v, k, val;
            t0 = GET_VALUE(0); t1 = GET_VALUE(1);
            t2 = GET_VALUE(2); t3 = GET_VALUE(3);
            u = 0, v = 2;
            if( t1 > t0 ) t0 = t1, u = 1;
            if( t3 > t2 ) t2 = t3, v = 3;
            k = t0 > t2 ? u : v;
            val = k;

            t0 = GET_VALUE(4); t1 = GET_VALUE(5);
            t2 = GET_VALUE(6); t3 = GET_VALUE(7);
            u = 0, v = 2;
            if( t1 > t0 ) t0 = t1, u = 1;
            if( t3 > t2 ) t2 = t3, v = 3;
            k = t0 > t2 ? u : v;
            val |= k << 2;

            t0 = GET_VALUE(8); t1 = GET_VALUE(9);
            t2 = GET_VALUE(10); t3 = GET_VALUE(11);
            u = 0, v = 2;
            if( t1 > t0 ) t0 = t1, u = 1;
            if( t3 > t2 ) t2 = t3, v = 3;
            k = t0 > t2 ? u : v;
            val |= k << 4;

            t0 = GET_VALUE(12); t1 = GET_VALUE(13);
            t2 = GET_VALUE(14); t3 = GET_VALUE(15);
            u = 0, v = 2;
            if( t1 > t0 ) t0 = t1, u = 1;
            if( t3 > t2 ) t2 = t3, v = 3;
            k = t0 > t2 ? u : v;
            val |= k << 6;

            desc[i] = (uchar)val;
        }
    }
    else
        CV_Error( CV_StsBadSize, "Wrong WTA_K. It can be only 2, 3 or 4." );

    #undef GET_VALUE
}


static void initializeOrbPattern( const Point* pattern0, vector<Point>& pattern, int ntuples, int tupleSize, int poolSize )
{
    RNG rng(0x12345678);
    int i, k, k1;
    pattern.resize(ntuples*tupleSize);

    for( i = 0; i < ntuples; i++ )
    {
        for( k = 0; k < tupleSize; k++ )
        {
            for(;;)
            {
                int idx = rng.uniform(0, poolSize);
                Point pt = pattern0[idx];
                for( k1 = 0; k1 < k; k1++ )
                    if( pattern[tupleSize*i + k1] == pt )
                        break;
                if( k1 == k )
                {
                    pattern[tupleSize*i + k] = pt;
                    break;
                }
            }
        }
    }
}

static int bit_pattern_31_[256*4] =
{
    8,-3, 9,5/*mean (0), correlation (0)*/,
    4,2, 7,-12/*mean (1.12461e-05), correlation (0.0437584)*/,
    -11,9, -8,2/*mean (3.37382e-05), correlation (0.0617409)*/,
    7,-12, 12,-13/*mean (5.62303e-05), correlation (0.0636977)*/,
    2,-13, 2,12/*mean (0.000134953), correlation (0.085099)*/,
    1,-7, 1,6/*mean (0.000528565), correlation (0.0857175)*/,
    -2,-10, -2,-4/*mean (0.0188821), correlation (0.0985774)*/,
    -13,-13, -11,-8/*mean (0.0363135), correlation (0.0899616)*/,
    -13,-3, -12,-9/*mean (0.121806), correlation (0.099849)*/,
    10,4, 11,9/*mean (0.122065), correlation (0.093285)*/,
    -13,-8, -8,-9/*mean (0.162787), correlation (0.0942748)*/,
    -11,7, -9,12/*mean (0.21561), correlation (0.0974438)*/,
    7,7, 12,6/*mean (0.160583), correlation (0.130064)*/,
    -4,-5, -3,0/*mean (0.228171), correlation (0.132998)*/,
    -13,2, -12,-3/*mean (0.00997526), correlation (0.145926)*/,
    -9,0, -7,5/*mean (0.198234), correlation (0.143636)*/,
    12,-6, 12,-1/*mean (0.0676226), correlation (0.16689)*/,
    -3,6, -2,12/*mean (0.166847), correlation (0.171682)*/,
    -6,-13, -4,-8/*mean (0.101215), correlation (0.179716)*/,
    11,-13, 12,-8/*mean (0.200641), correlation (0.192279)*/,
    4,7, 5,1/*mean (0.205106), correlation (0.186848)*/,
    5,-3, 10,-3/*mean (0.234908), correlation (0.192319)*/,
    3,-7, 6,12/*mean (0.0709964), correlation (0.210872)*/,
    -8,-7, -6,-2/*mean (0.0939834), correlation (0.212589)*/,
    -2,11, -1,-10/*mean (0.127778), correlation (0.20866)*/,
    -13,12, -8,10/*mean (0.14783), correlation (0.206356)*/,
    -7,3, -5,-3/*mean (0.182141), correlation (0.198942)*/,
    -4,2, -3,7/*mean (0.188237), correlation (0.21384)*/,
    -10,-12, -6,11/*mean (0.14865), correlation (0.23571)*/,
    5,-12, 6,-7/*mean (0.222312), correlation (0.23324)*/,
    5,-6, 7,-1/*mean (0.229082), correlation (0.23389)*/,
    1,0, 4,-5/*mean (0.241577), correlation (0.215286)*/,
    9,11, 11,-13/*mean (0.00338507), correlation (0.251373)*/,
    4,7, 4,12/*mean (0.131005), correlation (0.257622)*/,
    2,-1, 4,4/*mean (0.152755), correlation (0.255205)*/,
    -4,-12, -2,7/*mean (0.182771), correlation (0.244867)*/,
    -8,-5, -7,-10/*mean (0.186898), correlation (0.23901)*/,
    4,11, 9,12/*mean (0.226226), correlation (0.258255)*/,
    0,-8, 1,-13/*mean (0.0897886), correlation (0.274827)*/,
    -13,-2, -8,2/*mean (0.148774), correlation (0.28065)*/,
    -3,-2, -2,3/*mean (0.153048), correlation (0.283063)*/,
    -6,9, -4,-9/*mean (0.169523), correlation (0.278248)*/,
    8,12, 10,7/*mean (0.225337), correlation (0.282851)*/,
    0,9, 1,3/*mean (0.226687), correlation (0.278734)*/,
    7,-5, 11,-10/*mean (0.00693882), correlation (0.305161)*/,
    -13,-6, -11,0/*mean (0.0227283), correlation (0.300181)*/,
    10,7, 12,1/*mean (0.125517), correlation (0.31089)*/,
    -6,-3, -6,12/*mean (0.131748), correlation (0.312779)*/,
    10,-9, 12,-4/*mean (0.144827), correlation (0.292797)*/,
    -13,8, -8,-12/*mean (0.149202), correlation (0.308918)*/,
    -13,0, -8,-4/*mean (0.160909), correlation (0.310013)*/,
    3,3, 7,8/*mean (0.177755), correlation (0.309394)*/,
    5,7, 10,-7/*mean (0.212337), correlation (0.310315)*/,
    -1,7, 1,-12/*mean (0.214429), correlation (0.311933)*/,
    3,-10, 5,6/*mean (0.235807), correlation (0.313104)*/,
    2,-4, 3,-10/*mean (0.00494827), correlation (0.344948)*/,
    -13,0, -13,5/*mean (0.0549145), correlation (0.344675)*/,
    -13,-7, -12,12/*mean (0.103385), correlation (0.342715)*/,
    -13,3, -11,8/*mean (0.134222), correlation (0.322922)*/,
    -7,12, -4,7/*mean (0.153284), correlation (0.337061)*/,
    6,-10, 12,8/*mean (0.154881), correlation (0.329257)*/,
    -9,-1, -7,-6/*mean (0.200967), correlation (0.33312)*/,
    -2,-5, 0,12/*mean (0.201518), correlation (0.340635)*/,
    -12,5, -7,5/*mean (0.207805), correlation (0.335631)*/,
    3,-10, 8,-13/*mean (0.224438), correlation (0.34504)*/,
    -7,-7, -4,5/*mean (0.239361), correlation (0.338053)*/,
    -3,-2, -1,-7/*mean (0.240744), correlation (0.344322)*/,
    2,9, 5,-11/*mean (0.242949), correlation (0.34145)*/,
    -11,-13, -5,-13/*mean (0.244028), correlation (0.336861)*/,
    -1,6, 0,-1/*mean (0.247571), correlation (0.343684)*/,
    5,-3, 5,2/*mean (0.000697256), correlation (0.357265)*/,
    -4,-13, -4,12/*mean (0.00213675), correlation (0.373827)*/,
    -9,-6, -9,6/*mean (0.0126856), correlation (0.373938)*/,
    -12,-10, -8,-4/*mean (0.0152497), correlation (0.364237)*/,
    10,2, 12,-3/*mean (0.0299933), correlation (0.345292)*/,
    7,12, 12,12/*mean (0.0307242), correlation (0.366299)*/,
    -7,-13, -6,5/*mean (0.0534975), correlation (0.368357)*/,
    -4,9, -3,4/*mean (0.099865), correlation (0.372276)*/,
    7,-1, 12,2/*mean (0.117083), correlation (0.364529)*/,
    -7,6, -5,1/*mean (0.126125), correlation (0.369606)*/,
    -13,11, -12,5/*mean (0.130364), correlation (0.358502)*/,
    -3,7, -2,-6/*mean (0.131691), correlation (0.375531)*/,
    7,-8, 12,-7/*mean (0.160166), correlation (0.379508)*/,
    -13,-7, -11,-12/*mean (0.167848), correlation (0.353343)*/,
    1,-3, 12,12/*mean (0.183378), correlation (0.371916)*/,
    2,-6, 3,0/*mean (0.228711), correlation (0.371761)*/,
    -4,3, -2,-13/*mean (0.247211), correlation (0.364063)*/,
    -1,-13, 1,9/*mean (0.249325), correlation (0.378139)*/,
    7,1, 8,-6/*mean (0.000652272), correlation (0.411682)*/,
    1,-1, 3,12/*mean (0.00248538), correlation (0.392988)*/,
    9,1, 12,6/*mean (0.0206815), correlation (0.386106)*/,
    -1,-9, -1,3/*mean (0.0364485), correlation (0.410752)*/,
    -13,-13, -10,5/*mean (0.0376068), correlation (0.398374)*/,
    7,7, 10,12/*mean (0.0424202), correlation (0.405663)*/,
    12,-5, 12,9/*mean (0.0942645), correlation (0.410422)*/,
    6,3, 7,11/*mean (0.1074), correlation (0.413224)*/,
    5,-13, 6,10/*mean (0.109256), correlation (0.408646)*/,
    2,-12, 2,3/*mean (0.131691), correlation (0.416076)*/,
    3,8, 4,-6/*mean (0.165081), correlation (0.417569)*/,
    2,6, 12,-13/*mean (0.171874), correlation (0.408471)*/,
    9,-12, 10,3/*mean (0.175146), correlation (0.41296)*/,
    -8,4, -7,9/*mean (0.183682), correlation (0.402956)*/,
    -11,12, -4,-6/*mean (0.184672), correlation (0.416125)*/,
    1,12, 2,-8/*mean (0.191487), correlation (0.386696)*/,
    6,-9, 7,-4/*mean (0.192668), correlation (0.394771)*/,
    2,3, 3,-2/*mean (0.200157), correlation (0.408303)*/,
    6,3, 11,0/*mean (0.204588), correlation (0.411762)*/,
    3,-3, 8,-8/*mean (0.205904), correlation (0.416294)*/,
    7,8, 9,3/*mean (0.213237), correlation (0.409306)*/,
    -11,-5, -6,-4/*mean (0.243444), correlation (0.395069)*/,
    -10,11, -5,10/*mean (0.247672), correlation (0.413392)*/,
    -5,-8, -3,12/*mean (0.24774), correlation (0.411416)*/,
    -10,5, -9,0/*mean (0.00213675), correlation (0.454003)*/,
    8,-1, 12,-6/*mean (0.0293635), correlation (0.455368)*/,
    4,-6, 6,-11/*mean (0.0404971), correlation (0.457393)*/,
    -10,12, -8,7/*mean (0.0481107), correlation (0.448364)*/,
    4,-2, 6,7/*mean (0.050641), correlation (0.455019)*/,
    -2,0, -2,12/*mean (0.0525978), correlation (0.44338)*/,
    -5,-8, -5,2/*mean (0.0629667), correlation (0.457096)*/,
    7,-6, 10,12/*mean (0.0653846), correlation (0.445623)*/,
    -9,-13, -8,-8/*mean (0.0858749), correlation (0.449789)*/,
    -5,-13, -5,-2/*mean (0.122402), correlation (0.450201)*/,
    8,-8, 9,-13/*mean (0.125416), correlation (0.453224)*/,
    -9,-11, -9,0/*mean (0.130128), correlation (0.458724)*/,
    1,-8, 1,-2/*mean (0.132467), correlation (0.440133)*/,
    7,-4, 9,1/*mean (0.132692), correlation (0.454)*/,
    -2,1, -1,-4/*mean (0.135695), correlation (0.455739)*/,
    11,-6, 12,-11/*mean (0.142904), correlation (0.446114)*/,
    -12,-9, -6,4/*mean (0.146165), correlation (0.451473)*/,
    3,7, 7,12/*mean (0.147627), correlation (0.456643)*/,
    5,5, 10,8/*mean (0.152901), correlation (0.455036)*/,
    0,-4, 2,8/*mean (0.167083), correlation (0.459315)*/,
    -9,12, -5,-13/*mean (0.173234), correlation (0.454706)*/,
    0,7, 2,12/*mean (0.18312), correlation (0.433855)*/,
    -1,2, 1,7/*mean (0.185504), correlation (0.443838)*/,
    5,11, 7,-9/*mean (0.185706), correlation (0.451123)*/,
    3,5, 6,-8/*mean (0.188968), correlation (0.455808)*/,
    -13,-4, -8,9/*mean (0.191667), correlation (0.459128)*/,
    -5,9, -3,-3/*mean (0.193196), correlation (0.458364)*/,
    -4,-7, -3,-12/*mean (0.196536), correlation (0.455782)*/,
    6,5, 8,0/*mean (0.1972), correlation (0.450481)*/,
    -7,6, -6,12/*mean (0.199438), correlation (0.458156)*/,
    -13,6, -5,-2/*mean (0.211224), correlation (0.449548)*/,
    1,-10, 3,10/*mean (0.211718), correlation (0.440606)*/,
    4,1, 8,-4/*mean (0.213034), correlation (0.443177)*/,
    -2,-2, 2,-13/*mean (0.234334), correlation (0.455304)*/,
    2,-12, 12,12/*mean (0.235684), correlation (0.443436)*/,
    -2,-13, 0,-6/*mean (0.237674), correlation (0.452525)*/,
    4,1, 9,3/*mean (0.23962), correlation (0.444824)*/,
    -6,-10, -3,-5/*mean (0.248459), correlation (0.439621)*/,
    -3,-13, -1,1/*mean (0.249505), correlation (0.456666)*/,
    7,5, 12,-11/*mean (0.00119208), correlation (0.495466)*/,
    4,-2, 5,-7/*mean (0.00372245), correlation (0.484214)*/,
    -13,9, -9,-5/*mean (0.00741116), correlation (0.499854)*/,
    7,1, 8,6/*mean (0.0208952), correlation (0.499773)*/,
    7,-8, 7,6/*mean (0.0220085), correlation (0.501609)*/,
    -7,-4, -7,1/*mean (0.0233806), correlation (0.496568)*/,
    -8,11, -7,-8/*mean (0.0236505), correlation (0.489719)*/,
    -13,6, -12,-8/*mean (0.0268781), correlation (0.503487)*/,
    2,4, 3,9/*mean (0.0323324), correlation (0.501938)*/,
    10,-5, 12,3/*mean (0.0399235), correlation (0.494029)*/,
    -6,-5, -6,7/*mean (0.0420153), correlation (0.486579)*/,
    8,-3, 9,-8/*mean (0.0548021), correlation (0.484237)*/,
    2,-12, 2,8/*mean (0.0616622), correlation (0.496642)*/,
    -11,-2, -10,3/*mean (0.0627755), correlation (0.498563)*/,
    -12,-13, -7,-9/*mean (0.0829622), correlation (0.495491)*/,
    -11,0, -10,-5/*mean (0.0843342), correlation (0.487146)*/,
    5,-3, 11,8/*mean (0.0929937), correlation (0.502315)*/,
    -2,-13, -1,12/*mean (0.113327), correlation (0.48941)*/,
    -1,-8, 0,9/*mean (0.132119), correlation (0.467268)*/,
    -13,-11, -12,-5/*mean (0.136269), correlation (0.498771)*/,
    -10,-2, -10,11/*mean (0.142173), correlation (0.498714)*/,
    -3,9, -2,-13/*mean (0.144141), correlation (0.491973)*/,
    2,-3, 3,2/*mean (0.14892), correlation (0.500782)*/,
    -9,-13, -4,0/*mean (0.150371), correlation (0.498211)*/,
    -4,6, -3,-10/*mean (0.152159), correlation (0.495547)*/,
    -4,12, -2,-7/*mean (0.156152), correlation (0.496925)*/,
    -6,-11, -4,9/*mean (0.15749), correlation (0.499222)*/,
    6,-3, 6,11/*mean (0.159211), correlation (0.503821)*/,
    -13,11, -5,5/*mean (0.162427), correlation (0.501907)*/,
    11,11, 12,6/*mean (0.16652), correlation (0.497632)*/,
    7,-5, 12,-2/*mean (0.169141), correlation (0.484474)*/,
    -1,12, 0,7/*mean (0.169456), correlation (0.495339)*/,
    -4,-8, -3,-2/*mean (0.171457), correlation (0.487251)*/,
    -7,1, -6,7/*mean (0.175), correlation (0.500024)*/,
    -13,-12, -8,-13/*mean (0.175866), correlation (0.497523)*/,
    -7,-2, -6,-8/*mean (0.178273), correlation (0.501854)*/,
    -8,5, -6,-9/*mean (0.181107), correlation (0.494888)*/,
    -5,-1, -4,5/*mean (0.190227), correlation (0.482557)*/,
    -13,7, -8,10/*mean (0.196739), correlation (0.496503)*/,
    1,5, 5,-13/*mean (0.19973), correlation (0.499759)*/,
    1,0, 10,-13/*mean (0.204465), correlation (0.49873)*/,
    9,12, 10,-1/*mean (0.209334), correlation (0.49063)*/,
    5,-8, 10,-9/*mean (0.211134), correlation (0.503011)*/,
    -1,11, 1,-13/*mean (0.212), correlation (0.499414)*/,
    -9,-3, -6,2/*mean (0.212168), correlation (0.480739)*/,
    -1,-10, 1,12/*mean (0.212731), correlation (0.502523)*/,
    -13,1, -8,-10/*mean (0.21327), correlation (0.489786)*/,
    8,-11, 10,-6/*mean (0.214159), correlation (0.488246)*/,
    2,-13, 3,-6/*mean (0.216993), correlation (0.50287)*/,
    7,-13, 12,-9/*mean (0.223639), correlation (0.470502)*/,
    -10,-10, -5,-7/*mean (0.224089), correlation (0.500852)*/,
    -10,-8, -8,-13/*mean (0.228666), correlation (0.502629)*/,
    4,-6, 8,5/*mean (0.22906), correlation (0.498305)*/,
    3,12, 8,-13/*mean (0.233378), correlation (0.503825)*/,
    -4,2, -3,-3/*mean (0.234323), correlation (0.476692)*/,
    5,-13, 10,-12/*mean (0.236392), correlation (0.475462)*/,
    4,-13, 5,-1/*mean (0.236842), correlation (0.504132)*/,
    -9,9, -4,3/*mean (0.236977), correlation (0.497739)*/,
    0,3, 3,-9/*mean (0.24314), correlation (0.499398)*/,
    -12,1, -6,1/*mean (0.243297), correlation (0.489447)*/,
    3,2, 4,-8/*mean (0.00155196), correlation (0.553496)*/,
    -10,-10, -10,9/*mean (0.00239541), correlation (0.54297)*/,
    8,-13, 12,12/*mean (0.0034413), correlation (0.544361)*/,
    -8,-12, -6,-5/*mean (0.003565), correlation (0.551225)*/,
    2,2, 3,7/*mean (0.00835583), correlation (0.55285)*/,
    10,6, 11,-8/*mean (0.00885065), correlation (0.540913)*/,
    6,8, 8,-12/*mean (0.0101552), correlation (0.551085)*/,
    -7,10, -6,5/*mean (0.0102227), correlation (0.533635)*/,
    -3,-9, -3,9/*mean (0.0110211), correlation (0.543121)*/,
    -1,-13, -1,5/*mean (0.0113473), correlation (0.550173)*/,
    -3,-7, -3,4/*mean (0.0140913), correlation (0.554774)*/,
    -8,-2, -8,3/*mean (0.017049), correlation (0.55461)*/,
    4,2, 12,12/*mean (0.01778), correlation (0.546921)*/,
    2,-5, 3,11/*mean (0.0224022), correlation (0.549667)*/,
    6,-9, 11,-13/*mean (0.029161), correlation (0.546295)*/,
    3,-1, 7,12/*mean (0.0303081), correlation (0.548599)*/,
    11,-1, 12,4/*mean (0.0355151), correlation (0.523943)*/,
    -3,0, -3,6/*mean (0.0417904), correlation (0.543395)*/,
    4,-11, 4,12/*mean (0.0487292), correlation (0.542818)*/,
    2,-4, 2,1/*mean (0.0575124), correlation (0.554888)*/,
    -10,-6, -8,1/*mean (0.0594242), correlation (0.544026)*/,
    -13,7, -11,1/*mean (0.0597391), correlation (0.550524)*/,
    -13,12, -11,-13/*mean (0.0608974), correlation (0.55383)*/,
    6,0, 11,-13/*mean (0.065126), correlation (0.552006)*/,
    0,-1, 1,4/*mean (0.074224), correlation (0.546372)*/,
    -13,3, -9,-2/*mean (0.0808592), correlation (0.554875)*/,
    -9,8, -6,-3/*mean (0.0883378), correlation (0.551178)*/,
    -13,-6, -8,-2/*mean (0.0901035), correlation (0.548446)*/,
    5,-9, 8,10/*mean (0.0949843), correlation (0.554694)*/,
    2,7, 3,-9/*mean (0.0994152), correlation (0.550979)*/,
    -1,-6, -1,-1/*mean (0.10045), correlation (0.552714)*/,
    9,5, 11,-2/*mean (0.100686), correlation (0.552594)*/,
    11,-3, 12,-8/*mean (0.101091), correlation (0.532394)*/,
    3,0, 3,5/*mean (0.101147), correlation (0.525576)*/,
    -1,4, 0,10/*mean (0.105263), correlation (0.531498)*/,
    3,-6, 4,5/*mean (0.110785), correlation (0.540491)*/,
    -13,0, -10,5/*mean (0.112798), correlation (0.536582)*/,
    5,8, 12,11/*mean (0.114181), correlation (0.555793)*/,
    8,9, 9,-6/*mean (0.117431), correlation (0.553763)*/,
    7,-4, 8,-12/*mean (0.118522), correlation (0.553452)*/,
    -10,4, -10,9/*mean (0.12094), correlation (0.554785)*/,
    7,3, 12,4/*mean (0.122582), correlation (0.555825)*/,
    9,-7, 10,-2/*mean (0.124978), correlation (0.549846)*/,
    7,0, 12,-2/*mean (0.127002), correlation (0.537452)*/,
    -1,-6, 0,-11/*mean (0.127148), correlation (0.547401)*/
};


static void makeRandomPattern(int patchSize, Point* pattern, int npoints)
{
    RNG rng(0x34985739); // we always start with a fixed seed,
                         // to make patterns the same on each run
    for( int i = 0; i < npoints; i++ )
    {
        pattern[i].x = rng.uniform(-patchSize/2, patchSize/2+1);
        pattern[i].y = rng.uniform(-patchSize/2, patchSize/2+1);
    }
}


static inline float getScale(int level, int firstLevel, double scaleFactor)
{
    return (float)std::pow(scaleFactor, (double)(level - firstLevel));
}

/** Constructor
 * @param detector_params parameters to use
 */
ORB::ORB(int _nfeatures, float _scaleFactor, int _nlevels, int _edgeThreshold,
         int _firstLevel, int _WTA_K, int _scoreType, int _patchSize) :
    nfeatures(_nfeatures), scaleFactor(_scaleFactor), nlevels(_nlevels),
    edgeThreshold(_edgeThreshold), firstLevel(_firstLevel), WTA_K(_WTA_K),
    scoreType(_scoreType), patchSize(_patchSize)
{}


int ORB::descriptorSize() const
{
    return kBytes;
}

int ORB::descriptorType() const
{
    return CV_8U;
}

/** Compute the ORB features and descriptors on an image
 * @param img the image to compute the features and descriptors on
 * @param mask the mask to apply
 * @param keypoints the resulting keypoints
 */
void ORB::operator()(InputArray image, InputArray mask, vector<KeyPoint>& keypoints) const
{
    (*this)(image, mask, keypoints, noArray(), false);
}


/** Compute the ORB keypoint orientations
 * @param image the image to compute the features and descriptors on
 * @param integral_image the integral image of the iamge (can be empty, but the computation will be slower)
 * @param scale the scale at which we compute the orientation
 * @param keypoints the resulting keypoints
 */
static void computeOrientation(const Mat& image, vector<KeyPoint>& keypoints,
                               int halfPatchSize, const vector<int>& umax)
{
    // Process each keypoint
    for (vector<KeyPoint>::iterator keypoint = keypoints.begin(),
         keypointEnd = keypoints.end(); keypoint != keypointEnd; ++keypoint)
    {
        keypoint->angle = IC_Angle(image, halfPatchSize, keypoint->pt, umax);
    }
}


/** Compute the ORB keypoints on an image
 * @param image_pyramid the image pyramid to compute the features and descriptors on
 * @param mask_pyramid the masks to apply at every level
 * @param keypoints the resulting keypoints, clustered per level
 */
static void computeKeyPoints(const vector<Mat>& imagePyramid,
                             const vector<Mat>& maskPyramid,
                             vector<vector<KeyPoint> >& allKeypoints,
                             int nfeatures, int firstLevel, double scaleFactor,
                             int edgeThreshold, int patchSize, int scoreType )
{
    int nlevels = (int)imagePyramid.size();
    vector<int> nfeaturesPerLevel(nlevels);

    // fill the extractors and descriptors for the corresponding scales
    float factor = (float)(1.0 / scaleFactor);
    float ndesiredFeaturesPerScale = nfeatures*(1 - factor)/(1 - (float)pow((double)factor, (double)nlevels));

    int sumFeatures = 0;
    for( int level = 0; level < nlevels-1; level++ )
    {
        nfeaturesPerLevel[level] = cvRound(ndesiredFeaturesPerScale);
        sumFeatures += nfeaturesPerLevel[level];
        ndesiredFeaturesPerScale *= factor;
    }
    nfeaturesPerLevel[nlevels-1] = std::max(nfeatures - sumFeatures, 0);

    // Make sure we forget about what is too close to the boundary
    //edge_threshold_ = std::max(edge_threshold_, patch_size_/2 + kKernelWidth / 2 + 2);

    // pre-compute the end of a row in a circular patch
    int halfPatchSize = patchSize / 2;
<<<<<<< HEAD
    vector<int> umax(halfPatchSize + 1);
=======
    vector<int> umax(halfPatchSize + 2);
>>>>>>> f4e33ea0

    int v, v0, vmax = cvFloor(halfPatchSize * sqrt(2.f) / 2 + 1);
    int vmin = cvCeil(halfPatchSize * sqrt(2.f) / 2);
    for (v = 0; v <= vmax; ++v)
        umax[v] = cvRound(sqrt((double)halfPatchSize * halfPatchSize - v * v));

    // Make sure we are symmetric
    for (v = halfPatchSize, v0 = 0; v >= vmin; --v)
    {
        while (umax[v0] == umax[v0 + 1])
            ++v0;
        umax[v] = v0;
        ++v0;
    }

    allKeypoints.resize(nlevels);

    for (int level = 0; level < nlevels; ++level)
    {
        int featuresNum = nfeaturesPerLevel[level];
        allKeypoints[level].reserve(featuresNum*2);

        vector<KeyPoint> & keypoints = allKeypoints[level];

        // Detect FAST features, 20 is a good threshold
        FastFeatureDetector fd(20, true);
        fd.detect(imagePyramid[level], keypoints, maskPyramid[level]);

        // Remove keypoints very close to the border
        KeyPointsFilter::runByImageBorder(keypoints, imagePyramid[level].size(), edgeThreshold);

        if( scoreType == ORB::HARRIS_SCORE )
        {
            // Keep more points than necessary as FAST does not give amazing corners
            KeyPointsFilter::retainBest(keypoints, 2 * featuresNum);

            // Compute the Harris cornerness (better scoring than FAST)
            HarrisResponses(imagePyramid[level], keypoints, 7, HARRIS_K);
        }

        //cull to the final desired level, using the new Harris scores or the original FAST scores.
        KeyPointsFilter::retainBest(keypoints, featuresNum);

        float sf = getScale(level, firstLevel, scaleFactor);

        // Set the level of the coordinates
        for (vector<KeyPoint>::iterator keypoint = keypoints.begin(),
             keypointEnd = keypoints.end(); keypoint != keypointEnd; ++keypoint)
        {
            keypoint->octave = level;
            keypoint->size = patchSize*sf;
        }

        computeOrientation(imagePyramid[level], keypoints, halfPatchSize, umax);
    }
}


/** Compute the ORB decriptors
 * @param image the image to compute the features and descriptors on
 * @param integral_image the integral image of the image (can be empty, but the computation will be slower)
 * @param level the scale at which we compute the orientation
 * @param keypoints the keypoints to use
 * @param descriptors the resulting descriptors
 */
static void computeDescriptors(const Mat& image, vector<KeyPoint>& keypoints, Mat& descriptors,
                               const vector<Point>& pattern, int dsize, int WTA_K)
{
    //convert to grayscale if more than one color
    CV_Assert(image.type() == CV_8UC1);
    //create the descriptor mat, keypoints.size() rows, BYTES cols
    descriptors = Mat::zeros((int)keypoints.size(), dsize, CV_8UC1);

    for (size_t i = 0; i < keypoints.size(); i++)
        computeOrbDescriptor(keypoints[i], image, &pattern[0], descriptors.ptr((int)i), dsize, WTA_K);
}


/** Compute the ORB features and descriptors on an image
 * @param img the image to compute the features and descriptors on
 * @param mask the mask to apply
 * @param keypoints the resulting keypoints
 * @param descriptors the resulting descriptors
 * @param do_keypoints if true, the keypoints are computed, otherwise used as an input
 * @param do_descriptors if true, also computes the descriptors
 */
void ORB::operator()( InputArray _image, InputArray _mask, vector<KeyPoint>& _keypoints,
                      OutputArray _descriptors, bool useProvidedKeypoints) const
{
    CV_Assert(patchSize >= 2);

    bool do_keypoints = !useProvidedKeypoints;
    bool do_descriptors = _descriptors.needed();

    if( (!do_keypoints && !do_descriptors) || _image.empty() )
        return;

    //ROI handling
    const int HARRIS_BLOCK_SIZE = 9;
    int halfPatchSize = patchSize / 2;
    int border = std::max(edgeThreshold, std::max(halfPatchSize, HARRIS_BLOCK_SIZE/2))+1;

    Mat image = _image.getMat(), mask = _mask.getMat();
    if( image.type() != CV_8UC1 )
        cvtColor(_image, image, CV_BGR2GRAY);

    int levelsNum = this->nlevels;

    if( !do_keypoints )
    {
        // if we have pre-computed keypoints, they may use more levels than it is set in parameters
        // !!!TODO!!! implement more correct method, independent from the used keypoint detector.
        // Namely, the detector should provide correct size of each keypoint. Based on the keypoint size
        // and the algorithm used (i.e. BRIEF, running on 31x31 patches) we should compute the approximate
        // scale-factor that we need to apply. Then we should cluster all the computed scale-factors and
        // for each cluster compute the corresponding image.
        //
        // In short, ultimately the descriptor should
        // ignore octave parameter and deal only with the keypoint size.
        levelsNum = 0;
        for( size_t i = 0; i < _keypoints.size(); i++ )
            levelsNum = std::max(levelsNum, std::max(_keypoints[i].octave, 0));
        levelsNum++;
    }

    // Pre-compute the scale pyramids
    vector<Mat> imagePyramid(levelsNum), maskPyramid(levelsNum);
    for (int level = 0; level < levelsNum; ++level)
    {
        float scale = 1/getScale(level, firstLevel, scaleFactor);
        Size sz(cvRound(image.cols*scale), cvRound(image.rows*scale));
        Size wholeSize(sz.width + border*2, sz.height + border*2);
        Mat temp(wholeSize, image.type()), masktemp;
        imagePyramid[level] = temp(Rect(border, border, sz.width, sz.height));

        if( !mask.empty() )
        {
            masktemp = Mat(wholeSize, mask.type());
            maskPyramid[level] = masktemp(Rect(border, border, sz.width, sz.height));
        }

        // Compute the resized image
        if( level != firstLevel )
        {
            if( level < firstLevel )
            {
                resize(image, imagePyramid[level], sz, 0, 0, INTER_LINEAR);
                if (!mask.empty())
                    resize(mask, maskPyramid[level], sz, 0, 0, INTER_LINEAR);
            }
            else
            {
                resize(imagePyramid[level-1], imagePyramid[level], sz, 0, 0, INTER_LINEAR);
                if (!mask.empty())
                {
                    resize(maskPyramid[level-1], maskPyramid[level], sz, 0, 0, INTER_LINEAR);
                    threshold(maskPyramid[level], maskPyramid[level], 254, 0, THRESH_TOZERO);
                }
            }

            copyMakeBorder(imagePyramid[level], temp, border, border, border, border,
                           BORDER_REFLECT_101+BORDER_ISOLATED);
            if (!mask.empty())
                copyMakeBorder(maskPyramid[level], masktemp, border, border, border, border,
                               BORDER_CONSTANT+BORDER_ISOLATED);
        }
        else
        {
            copyMakeBorder(image, temp, border, border, border, border,
                           BORDER_REFLECT_101);
            if( !mask.empty() )
                copyMakeBorder(mask, masktemp, border, border, border, border,
                               BORDER_CONSTANT+BORDER_ISOLATED);
        }
    }

    // Pre-compute the keypoints (we keep the best over all scales, so this has to be done beforehand
    vector < vector<KeyPoint> > allKeypoints;
    if( do_keypoints )
    {
        // Get keypoints, those will be far enough from the border that no check will be required for the descriptor
        computeKeyPoints(imagePyramid, maskPyramid, allKeypoints,
                         nfeatures, firstLevel, scaleFactor,
                         edgeThreshold, patchSize, scoreType);

        // make sure we have the right number of keypoints keypoints
        /*vector<KeyPoint> temp;

        for (int level = 0; level < n_levels; ++level)
        {
            vector<KeyPoint>& keypoints = all_keypoints[level];
            temp.insert(temp.end(), keypoints.begin(), keypoints.end());
            keypoints.clear();
        }

        KeyPoint::retainBest(temp, n_features_);

        for (vector<KeyPoint>::iterator keypoint = temp.begin(),
             keypoint_end = temp.end(); keypoint != keypoint_end; ++keypoint)
            all_keypoints[keypoint->octave].push_back(*keypoint);*/
    }
    else
    {
        // Remove keypoints very close to the border
        KeyPointsFilter::runByImageBorder(_keypoints, image.size(), edgeThreshold);

        // Cluster the input keypoints depending on the level they were computed at
        allKeypoints.resize(levelsNum);
        for (vector<KeyPoint>::iterator keypoint = _keypoints.begin(),
             keypointEnd = _keypoints.end(); keypoint != keypointEnd; ++keypoint)
            allKeypoints[keypoint->octave].push_back(*keypoint);

        // Make sure we rescale the coordinates
        for (int level = 0; level < levelsNum; ++level)
        {
            if (level == firstLevel)
                continue;

            vector<KeyPoint> & keypoints = allKeypoints[level];
            float scale = 1/getScale(level, firstLevel, scaleFactor);
            for (vector<KeyPoint>::iterator keypoint = keypoints.begin(),
                 keypointEnd = keypoints.end(); keypoint != keypointEnd; ++keypoint)
                keypoint->pt *= scale;
        }
    }

    Mat descriptors;
    vector<Point> pattern;

    if( do_descriptors )
    {
        int nkeypoints = 0;
        for (int level = 0; level < levelsNum; ++level)
            nkeypoints += (int)allKeypoints[level].size();
        if( nkeypoints == 0 )
            _descriptors.release();
        else
        {
            _descriptors.create(nkeypoints, descriptorSize(), CV_8U);
            descriptors = _descriptors.getMat();
        }

        const int npoints = 512;
        Point patternbuf[npoints];
        const Point* pattern0 = (const Point*)bit_pattern_31_;

        if( patchSize != 31 )
        {
            pattern0 = patternbuf;
            makeRandomPattern(patchSize, patternbuf, npoints);
        }

        CV_Assert( WTA_K == 2 || WTA_K == 3 || WTA_K == 4 );

        if( WTA_K == 2 )
            std::copy(pattern0, pattern0 + npoints, std::back_inserter(pattern));
        else
        {
            int ntuples = descriptorSize()*4;
            initializeOrbPattern(pattern0, pattern, ntuples, WTA_K, npoints);
        }
    }

    _keypoints.clear();
    int offset = 0;
    for (int level = 0; level < levelsNum; ++level)
    {
        // Get the features and compute their orientation
        vector<KeyPoint>& keypoints = allKeypoints[level];
        int nkeypoints = (int)keypoints.size();

        // Compute the descriptors
        if (do_descriptors)
        {
            Mat desc;
            if (!descriptors.empty())
            {
                desc = descriptors.rowRange(offset, offset + nkeypoints);
            }

            offset += nkeypoints;
            // preprocess the resized image
            Mat& workingMat = imagePyramid[level];
            //boxFilter(working_mat, working_mat, working_mat.depth(), Size(5,5), Point(-1,-1), true, BORDER_REFLECT_101);
            GaussianBlur(workingMat, workingMat, Size(7, 7), 2, 2, BORDER_REFLECT_101);
            computeDescriptors(workingMat, keypoints, desc, pattern, descriptorSize(), WTA_K);
        }

        // Copy to the output data
        if (level != firstLevel)
        {
            float scale = getScale(level, firstLevel, scaleFactor);
            for (vector<KeyPoint>::iterator keypoint = keypoints.begin(),
                 keypointEnd = keypoints.end(); keypoint != keypointEnd; ++keypoint)
                keypoint->pt *= scale;
        }
        // And add the keypoints to the output
        _keypoints.insert(_keypoints.end(), keypoints.begin(), keypoints.end());
    }
}

void ORB::detectImpl( const Mat& image, vector<KeyPoint>& keypoints, const Mat& mask) const
{
    (*this)(image, mask, keypoints, noArray(), false);
}

void ORB::computeImpl( const Mat& image, vector<KeyPoint>& keypoints, Mat& descriptors) const
{
    (*this)(image, Mat(), keypoints, descriptors, true);
}

}<|MERGE_RESOLUTION|>--- conflicted
+++ resolved
@@ -633,11 +633,7 @@
 
     // pre-compute the end of a row in a circular patch
     int halfPatchSize = patchSize / 2;
-<<<<<<< HEAD
-    vector<int> umax(halfPatchSize + 1);
-=======
     vector<int> umax(halfPatchSize + 2);
->>>>>>> f4e33ea0
 
     int v, v0, vmax = cvFloor(halfPatchSize * sqrt(2.f) / 2 + 1);
     int vmin = cvCeil(halfPatchSize * sqrt(2.f) / 2);
