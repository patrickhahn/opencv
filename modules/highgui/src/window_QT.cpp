//IMPORTANT: READ BEFORE DOWNLOADING, COPYING, INSTALLING OR USING.

// By downloading, copying, installing or using the software you agree to this license.
// If you do not agree to this license, do not download, install,
// copy or use the software.


//                          License Agreement
//               For Open Source Computer Vision Library

//Copyright (C) 2000-2008, Intel Corporation, all rights reserved.
//Copyright (C) 2008-2010, Willow Garage Inc., all rights reserved.
//Third party copyrights are property of their respective owners.

//Redistribution and use in source and binary forms, with or without modification,
//are permitted provided that the following conditions are met:

//  * Redistribution's of source code must retain the above copyright notice,
//  this list of conditions and the following disclaimer.

//  * Redistribution's in binary form must reproduce the above copyright notice,
//  this list of conditions and the following disclaimer in the documentation
//  and/or other materials provided with the distribution.

//  * The name of the copyright holders may not be used to endorse or promote products
//  derived from this software without specific prior written permission.

//This software is provided by the copyright holders and contributors "as is" and
//any express or implied warranties, including, but not limited to, the implied
//warranties of merchantability and fitness for a particular purpose are disclaimed.
//In no event shall the Intel Corporation or contributors be liable for any direct,
//indirect, incidental, special, exemplary, or consequential damages
//(including, but not limited to, procurement of substitute goods or services;
//loss of use, data, or profits; or business interruption) however caused
//and on any theory of liability, whether in contract, strict liability,
//or tort (including negligence or otherwise) arising in any way out of
//the use of this software, even if advised of the possibility of such damage.

//--------------------Google Code 2010 -- Yannick Verdie--------------------//


#if defined(HAVE_QT)

#include <memory>

#include <window_QT.h>

#include <math.h>

#ifdef _WIN32
#include <windows.h>
#else
#include <unistd.h>
#endif

#ifdef HAVE_QT_OPENGL
    #ifdef Q_WS_X11
        #include <GL/glx.h>
    #endif
#endif


//Static and global first
static GuiReceiver *guiMainThread = NULL;
static int parameterSystemC = 1;
static char* parameterSystemV[] = {(char*)""};
static bool multiThreads = false;
static int last_key = -1;
QWaitCondition key_pressed;
QMutex mutexKey;
static const unsigned int threshold_zoom_img_region = 30;
//the minimum zoom value to start displaying the values in the grid
//that is also the number of pixel per grid

static CvWinProperties* global_control_panel = NULL;
//end static and global


CV_IMPL CvFont cvFontQt(const char* nameFont, int pointSize,CvScalar color,int weight,int style, int spacing)
{
    /*
    //nameFont   <- only Qt
    //CvScalar color   <- only Qt (blue_component, green_component, red\_component[, alpha_component])
    int         font_face;//<- style in Qt
    const int*  ascii;
    const int*  greek;
    const int*  cyrillic;
    float       hscale, vscale;
    float       shear;
    int         thickness;//<- weight in Qt
    float       dx;//spacing letter in Qt (0 default) in pixel
    int         line_type;//<- pointSize in Qt
    */
    CvFont f = {nameFont,color,style,NULL,NULL,NULL,0,0,0,weight,spacing,pointSize};
    return f;
}


CV_IMPL void cvAddText(const CvArr* img, const char* text, CvPoint org, CvFont* font)
{
    if (!guiMainThread)
        CV_Error( CV_StsNullPtr, "NULL guiReceiver (please create a window)" );

    QMetaObject::invokeMethod(guiMainThread,
        "putText",
        Qt::AutoConnection,
        Q_ARG(void*, (void*) img),
        Q_ARG(QString,QString(text)),
        Q_ARG(QPoint, QPoint(org.x,org.y)),
        Q_ARG(void*,(void*) font));
}


double cvGetRatioWindow_QT(const char* name)
{
    if (!guiMainThread)
        CV_Error( CV_StsNullPtr, "NULL guiReceiver (please create a window)" );

    double result = -1;
    QMetaObject::invokeMethod(guiMainThread,
        "getRatioWindow",
        //Qt::DirectConnection,
        Qt::AutoConnection,
        Q_RETURN_ARG(double, result),
        Q_ARG(QString, QString(name)));

    return result;
}


void cvSetRatioWindow_QT(const char* name,double prop_value)
{

    if (!guiMainThread)
        CV_Error( CV_StsNullPtr, "NULL guiReceiver (please create a window)" );

    QMetaObject::invokeMethod(guiMainThread,
        "setRatioWindow",
        Qt::AutoConnection,
        Q_ARG(QString, QString(name)),
        Q_ARG(double, prop_value));
}


double cvGetPropWindow_QT(const char* name)
{
    if (!guiMainThread)
        CV_Error( CV_StsNullPtr, "NULL guiReceiver (please create a window)" );

    double result = -1;
    QMetaObject::invokeMethod(guiMainThread,
        "getPropWindow",
        //Qt::DirectConnection,
        Qt::AutoConnection,
        Q_RETURN_ARG(double, result),
        Q_ARG(QString, QString(name)));

    return result;
}


void cvSetPropWindow_QT(const char* name,double prop_value)
{
    if (!guiMainThread)
        CV_Error( CV_StsNullPtr, "NULL guiReceiver (please create a window)" );

    QMetaObject::invokeMethod(guiMainThread,
        "setPropWindow",
        Qt::AutoConnection,
        Q_ARG(QString, QString(name)),
        Q_ARG(double, prop_value));
}


void cvSetModeWindow_QT(const char* name, double prop_value)
{
    if (!guiMainThread)
        CV_Error( CV_StsNullPtr, "NULL guiReceiver (please create a window)" );

    QMetaObject::invokeMethod(guiMainThread,
        "toggleFullScreen",
        Qt::AutoConnection,
        Q_ARG(QString, QString(name)),
        Q_ARG(double, prop_value));
}


double cvGetModeWindow_QT(const char* name)
{
    if (!guiMainThread)
        CV_Error( CV_StsNullPtr, "NULL guiReceiver (please create a window)" );

    double result = -1;

    QMetaObject::invokeMethod(guiMainThread,
        "isFullScreen",
        Qt::AutoConnection,
        Q_RETURN_ARG(double, result),
        Q_ARG(QString, QString(name)));

    return result;
}


CV_IMPL void cvDisplayOverlay(const char* name, const char* text, int delayms)
{
    if (!guiMainThread)
        CV_Error( CV_StsNullPtr, "NULL guiReceiver (please create a window)" );

    QMetaObject::invokeMethod(guiMainThread,
        "displayInfo",
        Qt::AutoConnection,
        //Qt::DirectConnection,
        Q_ARG(QString, QString(name)),
        Q_ARG(QString, QString(text)),
        Q_ARG(int, delayms));
}


CV_IMPL void cvSaveWindowParameters(const char* name)
{
    if (!guiMainThread)
        CV_Error( CV_StsNullPtr, "NULL guiReceiver (please create a window)" );

    QMetaObject::invokeMethod(guiMainThread,
        "saveWindowParameters",
        Qt::AutoConnection,
        Q_ARG(QString, QString(name)));
}


CV_IMPL void cvLoadWindowParameters(const char* name)
{
    if (!guiMainThread)
        CV_Error( CV_StsNullPtr, "NULL guiReceiver (please create a window)" );

    QMetaObject::invokeMethod(guiMainThread,
        "loadWindowParameters",
        Qt::AutoConnection,
        Q_ARG(QString, QString(name)));
}


CV_IMPL void cvDisplayStatusBar(const char* name, const char* text, int delayms)
{
    if (!guiMainThread)
        CV_Error( CV_StsNullPtr, "NULL guiReceiver (please create a window)" );

    QMetaObject::invokeMethod(guiMainThread,
        "displayStatusBar",
        Qt::AutoConnection,
        //Qt::DirectConnection,
        Q_ARG(QString, QString(name)),
        Q_ARG(QString, QString(text)),
        Q_ARG(int, delayms));
}


CV_IMPL int cvWaitKey(int delay)
{
    int result = -1;

    if (!guiMainThread)
        return result;

    unsigned long delayms = delay <= 0 ? ULONG_MAX : delay; //in milliseconds

    if (multiThreads)
    {
        mutexKey.lock();
        if (key_pressed.wait(&mutexKey, delayms)) //false if timeout
        {
            result = last_key;
        }
        last_key = -1;
        mutexKey.unlock();
    }
    else
    {
        //cannot use wait here because events will not be distributed before processEvents (the main eventLoop is broken)
        //so I create a Thread for the QTimer

        if (delay > 0)
            guiMainThread->timer->start(delay);

        //QMutex dummy;

        while (!guiMainThread->bTimeOut)
        {
            qApp->processEvents(QEventLoop::AllEvents);

            if (!guiMainThread)//when all the windows are deleted
                return result;

            mutexKey.lock();
            if (last_key != -1)
            {
                result = last_key;
                last_key = -1;
                guiMainThread->timer->stop();
                //printf("keypressed\n");
            }
            mutexKey.unlock();

            if (result!=-1)
            {
                break;
            }
            else
            {
                /*
    * //will not work, I broke the event loop !!!!
    dummy.lock();
    QWaitCondition waitCondition;
    waitCondition.wait(&dummy, 2);
    */

                //to decrease CPU usage
                //sleep 1 millisecond
#if defined WIN32 || defined _WIN32 || defined WIN64 || defined _WIN64
                Sleep(1);
#else
                usleep(1000);
#endif
            }
        }

        guiMainThread->bTimeOut = false;
    }

    return result;
}


//Yannick Verdie
//This function is experimental and some functions (such as cvSet/getWindowProperty will not work)
//We recommend not using this function for now
CV_IMPL int cvStartLoop(int (*pt2Func)(int argc, char *argv[]), int argc, char* argv[])
{
    multiThreads = true;
    QFuture<int> future = QtConcurrent::run(pt2Func, argc, argv);
    return guiMainThread->start();
}


CV_IMPL void cvStopLoop()
{
    qApp->exit();
}


static CvWindow* icvFindWindowByName(QString name)
{
    CvWindow* window = 0;

    //This is not a very clean way to do the stuff. Indeed, QAction automatically generate toolTil (QLabel)
    //that can be grabbed here and crash the code at 'w->param_name==name'.
    foreach (QWidget* widget, QApplication::topLevelWidgets())
    {
        if (widget->isWindow() && !widget->parentWidget())//is a window without parent
        {
            CvWinModel* temp = (CvWinModel*) widget;

            if (temp->type == type_CvWindow)
            {
                CvWindow* w = (CvWindow*) temp;
                if (w->windowTitle() == name)
                {
                    window = w;
                    break;
                }
            }
        }
    }

    return window;
}


static CvBar* icvFindBarByName(QBoxLayout* layout, QString name_bar, typeBar type)
{
    if (!layout)
        return NULL;

    int stop_index = layout->layout()->count();

    for (int i = 0; i < stop_index; ++i)
    {
        CvBar* t = (CvBar*) layout->layout()->itemAt(i);

        if (t->type == type && t->name_bar == name_bar)
            return t;
    }

    return NULL;
}


static CvTrackbar* icvFindTrackBarByName(const char* name_trackbar, const char* name_window, QBoxLayout* layout = NULL)
{
    QString nameQt(name_trackbar);

    if (!name_window && global_control_panel) //window name is null and we have a control panel
        layout = global_control_panel->myLayout;

    if (!layout)
    {
        QPointer<CvWindow> w = icvFindWindowByName(QLatin1String(name_window));

        if (!w)
            CV_Error(CV_StsNullPtr, "NULL window handler");

        if (w->param_gui_mode == CV_GUI_NORMAL)
            return (CvTrackbar*) icvFindBarByName(w->myBarLayout, nameQt, type_CvTrackbar);

        if (w->param_gui_mode == CV_GUI_EXPANDED)
        {
            CvBar* result = icvFindBarByName(w->myBarLayout, nameQt, type_CvTrackbar);

            if (result)
                return (CvTrackbar*) result;

            return (CvTrackbar*) icvFindBarByName(global_control_panel->myLayout, nameQt, type_CvTrackbar);
        }

        return NULL;
    }
    else
    {
        //layout was specified
        return (CvTrackbar*) icvFindBarByName(layout, nameQt, type_CvTrackbar);
    }
}

/*
static CvButtonbar* icvFindButtonBarByName(const char* button_name, QBoxLayout* layout)
{
    QString nameQt(button_name);
    return (CvButtonbar*) icvFindBarByName(layout, nameQt, type_CvButtonbar);
}
*/

static int icvInitSystem(int* c, char** v)
{
    //"For any GUI application using Qt, there is precisely one QApplication object"
    if (!QApplication::instance())
    {
        new QApplication(*c, v);

        qDebug() << "init done";

#ifdef HAVE_QT_OPENGL
        qDebug() << "opengl support available";
#endif
    }

    return 0;
}


CV_IMPL int cvInitSystem(int, char**)
{
    icvInitSystem(&parameterSystemC, parameterSystemV);
    return 0;
}


CV_IMPL int cvNamedWindow(const char* name, int flags)
{
    if (!guiMainThread)
        guiMainThread = new GuiReceiver;

    if (multiThreads)
        QMetaObject::invokeMethod(guiMainThread,
        "createWindow",
        Qt::BlockingQueuedConnection,
        Q_ARG(QString, QString(name)),
        Q_ARG(int, flags));
    else
        guiMainThread->createWindow(QString(name), flags);

    return 1; //Dummy value
}


CV_IMPL void cvDestroyWindow(const char* name)
{
    if (!guiMainThread)
        CV_Error( CV_StsNullPtr, "NULL guiReceiver (please create a window)" );

    QMetaObject::invokeMethod(guiMainThread,
        "destroyWindow",
        //Qt::BlockingQueuedConnection,
        Qt::AutoConnection,
        Q_ARG(QString, QString(name)));
}


CV_IMPL void cvDestroyAllWindows()
{
    if (!guiMainThread)
        CV_Error( CV_StsNullPtr, "NULL guiReceiver (please create a window)" );

    QMetaObject::invokeMethod(guiMainThread,
        "destroyAllWindow",
        //Qt::BlockingQueuedConnection,
        Qt::AutoConnection);
}


CV_IMPL void* cvGetWindowHandle(const char* name)
{
    if (!name)
        CV_Error( CV_StsNullPtr, "NULL name string" );

    return (void*) icvFindWindowByName(QLatin1String(name));
}


CV_IMPL const char* cvGetWindowName(void* window_handle)
{
    if( !window_handle )
        CV_Error( CV_StsNullPtr, "NULL window handler" );

    return ((CvWindow*)window_handle)->windowTitle().toLatin1().data();
}


CV_IMPL void cvMoveWindow(const char* name, int x, int y)
{
    if (!guiMainThread)
        CV_Error( CV_StsNullPtr, "NULL guiReceiver (please create a window)" );

    QMetaObject::invokeMethod(guiMainThread,
        "moveWindow",
        //Qt::BlockingQueuedConnection,
        Qt::AutoConnection,
        Q_ARG(QString, QString(name)),
        Q_ARG(int, x),
        Q_ARG(int, y));
}


CV_IMPL void cvResizeWindow(const char* name, int width, int height)
{
    if (!guiMainThread)
        CV_Error( CV_StsNullPtr, "NULL guiReceiver (please create a window)" );

    QMetaObject::invokeMethod(guiMainThread,
        "resizeWindow",
        //Qt::BlockingQueuedConnection,
        Qt::AutoConnection,
        Q_ARG(QString, QString(name)),
        Q_ARG(int, width),
        Q_ARG(int, height));
}


CV_IMPL int cvCreateTrackbar2(const char* name_bar, const char* window_name, int* val, int count, CvTrackbarCallback2 on_notify, void* userdata)
{
    if (!guiMainThread)
        CV_Error( CV_StsNullPtr, "NULL guiReceiver (please create a window)" );

    QMetaObject::invokeMethod(guiMainThread,
        "addSlider2",
        Qt::AutoConnection,
        Q_ARG(QString, QString(name_bar)),
        Q_ARG(QString, QString(window_name)),
        Q_ARG(void*, (void*)val),
        Q_ARG(int, count),
        Q_ARG(void*, (void*)on_notify),
        Q_ARG(void*, (void*)userdata));

    return 1; //dummy value
}


CV_IMPL int cvStartWindowThread()
{
    return 0;
}


CV_IMPL int cvCreateTrackbar(const char* name_bar, const char* window_name, int* value, int count, CvTrackbarCallback on_change)
{
    if (!guiMainThread)
        CV_Error( CV_StsNullPtr, "NULL guiReceiver (please create a window)" );

    QMetaObject::invokeMethod(guiMainThread,
        "addSlider",
        Qt::AutoConnection,
        Q_ARG(QString, QString(name_bar)),
        Q_ARG(QString, QString(window_name)),
        Q_ARG(void*, (void*)value),
        Q_ARG(int, count),
        Q_ARG(void*, (void*)on_change));

    return 1; //dummy value
}


CV_IMPL int cvCreateButton(const char* button_name, CvButtonCallback on_change, void* userdata, int button_type, int initial_button_state)
{
    if (!guiMainThread)
        CV_Error( CV_StsNullPtr, "NULL guiReceiver (please create a window)" );

    if (initial_button_state < 0 || initial_button_state > 1)
        return 0;

    QMetaObject::invokeMethod(guiMainThread,
        "addButton",
        Qt::AutoConnection,
        Q_ARG(QString, QString(button_name)),
        Q_ARG(int,  button_type),
        Q_ARG(int, initial_button_state),
        Q_ARG(void*, (void*)on_change),
        Q_ARG(void*, userdata));

    return 1;//dummy value
}


CV_IMPL int cvGetTrackbarPos(const char* name_bar, const char* window_name)
{
    int result = -1;

    QPointer<CvTrackbar> t = icvFindTrackBarByName(name_bar, window_name);

    if (t)
        result = t->slider->value();

    return result;
}


CV_IMPL void cvSetTrackbarPos(const char* name_bar, const char* window_name, int pos)
{
    QPointer<CvTrackbar> t = icvFindTrackBarByName(name_bar, window_name);

    if (t)
        t->slider->setValue(pos);
}


/* assign callback for mouse events */
CV_IMPL void cvSetMouseCallback(const char* window_name, CvMouseCallback on_mouse, void* param)
{
    QPointer<CvWindow> w = icvFindWindowByName(QLatin1String(window_name));

    if (!w)
        CV_Error(CV_StsNullPtr, "NULL window handler");

    w->setMouseCallBack(on_mouse, param);

}


CV_IMPL void cvShowImage(const char* name, const CvArr* arr)
{
    if (!guiMainThread)
        guiMainThread = new GuiReceiver;

    QMetaObject::invokeMethod(guiMainThread,
        "showImage",
        //Qt::BlockingQueuedConnection,
        Qt::DirectConnection,
        Q_ARG(QString, QString(name)),
        Q_ARG(void*, (void*)arr));
}


#ifdef HAVE_QT_OPENGL

CV_IMPL void cvSetOpenGlDrawCallback(const char* window_name, CvOpenGlDrawCallback callback, void* userdata)
{
    if (!guiMainThread)
        CV_Error( CV_StsNullPtr, "NULL guiReceiver (please create a window)" );

    QMetaObject::invokeMethod(guiMainThread,
        "setOpenGlDrawCallback",
        Qt::AutoConnection,
        Q_ARG(QString, QString(window_name)),
        Q_ARG(void*, (void*)callback),
        Q_ARG(void*, userdata));
}


void icvSetOpenGlCleanCallback(const char* window_name, CvOpenGlCleanCallback callback, void* userdata)
{
    if (!guiMainThread)
        CV_Error( CV_StsNullPtr, "NULL guiReceiver (please create a window)" );

    QMetaObject::invokeMethod(guiMainThread,
        "setOpenGlCleanCallback",
        Qt::AutoConnection,
        Q_ARG(QString, QString(window_name)),
        Q_ARG(void*, (void*)callback),
        Q_ARG(void*, userdata));
}


CV_IMPL void cvSetOpenGlContext(const char* window_name)
{
    if (!guiMainThread)
        CV_Error( CV_StsNullPtr, "NULL guiReceiver (please create a window)" );

    QMetaObject::invokeMethod(guiMainThread,
        "setOpenGlContext",
        Qt::AutoConnection,
        Q_ARG(QString, QString(window_name)));
}


CV_IMPL void cvUpdateWindow(const char* window_name)
{
    if (!guiMainThread)
        CV_Error( CV_StsNullPtr, "NULL guiReceiver (please create a window)" );

    QMetaObject::invokeMethod(guiMainThread,
        "updateWindow",
        Qt::AutoConnection,
        Q_ARG(QString, QString(window_name)));
}

#endif


double cvGetOpenGlProp_QT(const char* name)
{
    double result = -1;

    if (guiMainThread)
    {
        QMetaObject::invokeMethod(guiMainThread,
            "isOpenGl",
            Qt::AutoConnection,
            Q_RETURN_ARG(double, result),
            Q_ARG(QString, QString(name)));
    }

    return result;
}


//////////////////////////////////////////////////////
// GuiReceiver


GuiReceiver::GuiReceiver() : bTimeOut(false), nb_windows(0)
{
    doesExternalQAppExist = (QApplication::instance() != 0);
    icvInitSystem(&parameterSystemC, parameterSystemV);

    timer = new QTimer(this);
    QObject::connect(timer, SIGNAL(timeout()), this, SLOT(timeOut()));
    timer->setSingleShot(true);
}


void GuiReceiver::isLastWindow()
{
    if (--nb_windows <= 0)
    {
        delete guiMainThread;//delete global_control_panel too
        guiMainThread = NULL;

        if (!doesExternalQAppExist)
        {
            qApp->quit();
        }
    }
}


GuiReceiver::~GuiReceiver()
{
    if (global_control_panel)
    {
        delete global_control_panel;
        global_control_panel = NULL;
    }
}


void GuiReceiver::putText(void* arr, QString text, QPoint org, void* arg2)
{
    CV_Assert(arr);

    CvMat* mat, stub;
    mat = cvGetMat(arr, &stub);

    int nbChannelOriginImage = cvGetElemType(mat);
    if (nbChannelOriginImage != CV_8UC3) return; //for now, font works only with 8UC3

    QImage qimg(mat->data.ptr, mat->cols, mat->rows, mat->step, QImage::Format_RGB888);

    CvFont* font = (CvFont*)arg2;

    QPainter qp(&qimg);
    if (font)
    {
        QFont f(font->nameFont, font->line_type/*PointSize*/, font->thickness/*weight*/);
        f.setStyle((QFont::Style) font->font_face/*style*/);
        f.setLetterSpacing(QFont::AbsoluteSpacing, font->dx/*spacing*/);
        //cvScalar(blue_component, green_component, red_component[, alpha_component])
        //Qt map non-transparent to 0xFF and transparent to 0
        //OpenCV scalar is the reverse, so 255-font->color.val[3]
        qp.setPen(QColor(font->color.val[2], font->color.val[1], font->color.val[0], 255 - font->color.val[3]));
        qp.setFont(f);
    }
    qp.drawText(org, text);
    qp.end();
}


void GuiReceiver::saveWindowParameters(QString name)
{
    QPointer<CvWindow> w = icvFindWindowByName(name);

    if (w)
        w->writeSettings();
}


void GuiReceiver::loadWindowParameters(QString name)
{
    QPointer<CvWindow> w = icvFindWindowByName(name);

    if (w)
        w->readSettings();
}


double GuiReceiver::getRatioWindow(QString name)
{
    QPointer<CvWindow> w = icvFindWindowByName(name);

    if (!w)
        return -1;

    return w->getRatio();
}


void GuiReceiver::setRatioWindow(QString name, double arg2)
{
    QPointer<CvWindow> w = icvFindWindowByName( name.toLatin1().data() );

    if (!w)
        return;

    int flags = (int) arg2;

    w->setRatio(flags);
}


double GuiReceiver::getPropWindow(QString name)
{
    QPointer<CvWindow> w = icvFindWindowByName(name);

    if (!w)
        return -1;

    return (double) w->getPropWindow();
}


void GuiReceiver::setPropWindow(QString name, double arg2)
{
    QPointer<CvWindow> w = icvFindWindowByName(name);

    if (!w)
        return;

    int flags = (int) arg2;

    w->setPropWindow(flags);
}


double GuiReceiver::isFullScreen(QString name)
{
    QPointer<CvWindow> w = icvFindWindowByName(name);

    if (!w)
        return -1;

    return w->isFullScreen() ? CV_WINDOW_FULLSCREEN : CV_WINDOW_NORMAL;
}


void GuiReceiver::toggleFullScreen(QString name, double arg2)
{
    QPointer<CvWindow> w = icvFindWindowByName(name);

    if (!w)
        return;

    int flags = (int) arg2;

    w->toggleFullScreen(flags);
}


void GuiReceiver::createWindow(QString name, int flags)
{
    if (!qApp)
        CV_Error(CV_StsNullPtr, "NULL session handler" );

    // Check the name in the storage
    if (icvFindWindowByName(name.toLatin1().data()))
    {
        return;
    }

    nb_windows++;
    new CvWindow(name, flags);
}


void GuiReceiver::timeOut()
{
    bTimeOut = true;
}


void GuiReceiver::displayInfo(QString name, QString text, int delayms)
{
    QPointer<CvWindow> w = icvFindWindowByName(name);

    if (w)
        w->displayInfo(text, delayms);
}


void GuiReceiver::displayStatusBar(QString name, QString text, int delayms)
{
    QPointer<CvWindow> w = icvFindWindowByName(name);

    if (w)
        w->displayStatusBar(text, delayms);
}


void GuiReceiver::showImage(QString name, void* arr)
{
    QPointer<CvWindow> w = icvFindWindowByName(name);

    if (!w) //as observed in the previous implementation (W32, GTK or Carbon), create a new window is the pointer returned is null
    {
        cvNamedWindow(name.toLatin1().data());
        w = icvFindWindowByName(name);
    }

    if (!w || !arr)
        return; // keep silence here.

    if (w->isOpenGl())
    {
        CvMat* mat, stub;

        mat = cvGetMat(arr, &stub);

        cv::Mat im(mat);
        cv::imshow(name.toStdString(), im);
    }
    else
    {
        w->updateImage(arr);
    }

    if (w->isHidden())
        w->show();
}


void GuiReceiver::destroyWindow(QString name)
{
    QPointer<CvWindow> w = icvFindWindowByName(name);

    if (w)
    {
        w->close();

        //in not-multiThreads mode, looks like the window is hidden but not deleted
        //so I do it manually
        //otherwise QApplication do it for me if the exec command was executed (in multiThread mode)
        if (!multiThreads)
            delete w;
    }
}


void GuiReceiver::destroyAllWindow()
{
    if (!qApp)
        CV_Error(CV_StsNullPtr, "NULL session handler" );

    if (multiThreads)
    {
        // WARNING: this could even close windows from an external parent app
        //#TODO check externalQAppExists and in case it does, close windows carefully,
        //      i.e. apply the className-check from below...
        qApp->closeAllWindows();
    }
    else
    {
        bool isWidgetDeleted = true;
        while(isWidgetDeleted)
        {
            isWidgetDeleted = false;
            QWidgetList list = QApplication::topLevelWidgets();
            for (int i = 0; i < list.count(); i++)
            {
                QObject *obj = list.at(i);
                if (obj->metaObject()->className() == QString("CvWindow"))
                {
                    delete obj;
                    isWidgetDeleted = true;
                    break;
                }
            }
        }
    }
}


void GuiReceiver::moveWindow(QString name, int x, int y)
{
    QPointer<CvWindow> w = icvFindWindowByName(name);

    if (w)
        w->move(x, y);
}


void GuiReceiver::resizeWindow(QString name, int width, int height)
{
    QPointer<CvWindow> w = icvFindWindowByName(name);

    if (w)
    {
        w->showNormal();
        w->setViewportSize(QSize(width, height));
    }
}


void GuiReceiver::enablePropertiesButtonEachWindow()
{
    //For each window, enable window property button
    foreach (QWidget* widget, QApplication::topLevelWidgets())
    {
        if (widget->isWindow() && !widget->parentWidget()) //is a window without parent
        {
            CvWinModel* temp = (CvWinModel*) widget;
            if (temp->type == type_CvWindow)
            {
                CvWindow* w = (CvWindow*) widget;

                //active window properties button
                w->enablePropertiesButton();
            }
        }
    }
}


void GuiReceiver::addButton(QString button_name, int button_type, int initial_button_state, void* on_change, void* userdata)
{
    if (!global_control_panel)
        return;

    QPointer<CvButtonbar> b;

    if (global_control_panel->myLayout->count() == 0) //if that is the first button attach to the control panel, create a new button bar
    {
        b = CvWindow::createButtonBar(button_name); //the bar has the name of the first button attached to it
        enablePropertiesButtonEachWindow();

    }
    else
    {
        CvBar* lastbar = (CvBar*) global_control_panel->myLayout->itemAt(global_control_panel->myLayout->count() - 1);

        if (lastbar->type == type_CvTrackbar) //if last bar is a trackbar, create a new buttonbar, else, attach to the current bar
            b = CvWindow::createButtonBar(button_name); //the bar has the name of the first button attached to it
        else
            b = (CvButtonbar*) lastbar;

    }

    b->addButton(button_name, (CvButtonCallback) on_change, userdata, button_type, initial_button_state);
}


void GuiReceiver::addSlider2(QString bar_name, QString window_name, void* value, int count, void* on_change, void *userdata)
{
    QBoxLayout *layout = NULL;
    QPointer<CvWindow> w;

    if (!window_name.isEmpty())
    {
        w = icvFindWindowByName(window_name);

        if (!w)
            return;
    }
    else
    {
        if (global_control_panel)
            layout = global_control_panel->myLayout;
    }

    QPointer<CvTrackbar> t = icvFindTrackBarByName(bar_name.toLatin1().data(), window_name.toLatin1().data(), layout);

    if (t) //trackbar exists
        return;

    if (!value)
        CV_Error(CV_StsNullPtr, "NULL value pointer" );

    if (count <= 0) //count is the max value of the slider, so must be bigger than 0
        CV_Error(CV_StsNullPtr, "Max value of the slider must be bigger than 0" );

    CvWindow::addSlider2(w, bar_name, (int*)value, count, (CvTrackbarCallback2) on_change, userdata);
}


void GuiReceiver::addSlider(QString bar_name, QString window_name, void* value, int count, void* on_change)
{
    QBoxLayout *layout = NULL;
    QPointer<CvWindow> w;

    if (!window_name.isEmpty())
    {
        w = icvFindWindowByName(window_name);

        if (!w)
            return;
    }
    else
    {
        if (global_control_panel)
            layout = global_control_panel->myLayout;
    }

    QPointer<CvTrackbar> t = icvFindTrackBarByName(bar_name.toLatin1().data(), window_name.toLatin1().data(), layout);

    if (t) //trackbar exists
        return;

    if (!value)
        CV_Error(CV_StsNullPtr, "NULL value pointer" );

    if (count <= 0) //count is the max value of the slider, so must be bigger than 0
        CV_Error(CV_StsNullPtr, "Max value of the slider must be bigger than 0" );

    CvWindow::addSlider(w, bar_name, (int*)value, count, (CvTrackbarCallback) on_change);
}


int GuiReceiver::start()
{
    return qApp->exec();
}


void GuiReceiver::setOpenGlDrawCallback(QString name, void* callback, void* userdata)
{
    QPointer<CvWindow> w = icvFindWindowByName(name);

    if (w)
        w->setOpenGlDrawCallback((CvOpenGlDrawCallback) callback, userdata);
}

void GuiReceiver::setOpenGlCleanCallback(QString name, void* callback, void* userdata)
{
    QPointer<CvWindow> w = icvFindWindowByName(name);

    if (w)
        w->setOpenGlCleanCallback((CvOpenGlCleanCallback) callback, userdata);
}

void GuiReceiver::setOpenGlContext(QString name)
{
    QPointer<CvWindow> w = icvFindWindowByName(name);

    if (w)
        w->makeCurrentOpenGlContext();
}

void GuiReceiver::updateWindow(QString name)
{
    QPointer<CvWindow> w = icvFindWindowByName(name);

    if (w)
        w->updateGl();
}

double GuiReceiver::isOpenGl(QString name)
{
    double result = -1;

    QPointer<CvWindow> w = icvFindWindowByName(name);

    if (w)
        result = (double) w->isOpenGl();

    return result;
}


//////////////////////////////////////////////////////
// CvTrackbar


CvTrackbar::CvTrackbar(CvWindow* arg, QString name, int* value, int _count, CvTrackbarCallback2 on_change, void* data)
{
    callback = NULL;
    callback2 = on_change;
    userdata = data;

    create(arg, name, value, _count);
}


CvTrackbar::CvTrackbar(CvWindow* arg, QString name, int* value, int _count, CvTrackbarCallback on_change)
{
    callback = on_change;
    callback2 = NULL;
    userdata = NULL;

    create(arg, name, value, _count);
}


void CvTrackbar::create(CvWindow* arg, QString name, int* value, int _count)
{
    type = type_CvTrackbar;
    myparent = arg;
    name_bar = name;
    setObjectName(name_bar);
    dataSlider = value;

    slider = new QSlider(Qt::Horizontal);
    slider->setFocusPolicy(Qt::StrongFocus);
    slider->setMinimum(0);
    slider->setMaximum(_count);
    slider->setPageStep(5);
    slider->setValue(*value);
    slider->setTickPosition(QSlider::TicksBelow);


    //Change style of the Slider
    //slider->setStyleSheet(str_Trackbar_css);

    QFile qss(":/stylesheet-trackbar");
    if (qss.open(QFile::ReadOnly))
    {
        slider->setStyleSheet(QLatin1String(qss.readAll()));
        qss.close();
    }


    //this next line does not work if we change the style with a stylesheet, why ? (bug in QT ?)
    //slider->setTickPosition(QSlider::TicksBelow);
    label = new QPushButton;
    label->setFlat(true);
    setLabel(slider->value());


    QObject::connect(slider, SIGNAL(valueChanged(int)), this, SLOT(update(int)));

    QObject::connect(label, SIGNAL(clicked()), this, SLOT(createDialog()));

    //label->setStyleSheet("QPushButton:disabled {color: black}");

    addWidget(label, Qt::AlignLeft);//name + value
    addWidget(slider, Qt::AlignCenter);//slider
}


void CvTrackbar::createDialog()
{
    bool ok = false;

    //crash if I access the values directly and give them to QInputDialog, so do a copy first.
    int value = slider->value();
    int step = slider->singleStep();
    int min = slider->minimum();
    int max = slider->maximum();

    int i =
#if QT_VERSION >= 0x040500
        QInputDialog::getInt
#else
        QInputDialog::getInteger
#endif
        (this->parentWidget(),
        tr("Slider %1").arg(name_bar),
        tr("New value:"),
        value,
        min,
        max,
        step,
        &ok);

    if (ok)
        slider->setValue(i);
}


void CvTrackbar::update(int myvalue)
{
    setLabel(myvalue);

    *dataSlider = myvalue;
    if (callback)
    {
        callback(myvalue);
        return;
    }

    if (callback2)
    {
        callback2(myvalue, userdata);
        return;
    }
}


void CvTrackbar::setLabel(int myvalue)
{
    QString nameNormalized = name_bar.leftJustified( 10, ' ', true );
    QString valueMaximum = QString("%1").arg(slider->maximum());
    QString str = QString("%1 (%2/%3)").arg(nameNormalized).arg(myvalue,valueMaximum.length(),10,QChar('0')).arg(valueMaximum);
    label->setText(str);
}


//////////////////////////////////////////////////////
// CvButtonbar


//here CvButtonbar class
CvButtonbar::CvButtonbar(QWidget* arg,  QString arg2)
{
    type = type_CvButtonbar;
    myparent = arg;
    name_bar = arg2;
    setObjectName(name_bar);

    group_button = new QButtonGroup(this);
}


void CvButtonbar::setLabel()
{
    QString nameNormalized = name_bar.leftJustified(10, ' ', true);
    label->setText(nameNormalized);
}


void CvButtonbar::addButton(QString name, CvButtonCallback call, void* userdata,  int button_type, int initial_button_state)
{
    QString button_name = name;

    if (button_name == "")
        button_name = tr("button %1").arg(this->count());

    QPointer<QAbstractButton> button;

    if (button_type == CV_PUSH_BUTTON)
        button = (QAbstractButton*) new CvPushButton(this, button_name,call, userdata);

    if (button_type == CV_CHECKBOX)
        button = (QAbstractButton*) new CvCheckBox(this, button_name,call, userdata, initial_button_state);

    if (button_type == CV_RADIOBOX)
    {
        button = (QAbstractButton*) new CvRadioButton(this, button_name,call, userdata, initial_button_state);
        group_button->addButton(button);
    }

    if (button)
    {
        if (button_type == CV_PUSH_BUTTON)
            QObject::connect(button, SIGNAL(clicked(bool)), button, SLOT(callCallBack(bool)));
        else
            QObject::connect(button, SIGNAL(toggled(bool)), button, SLOT(callCallBack(bool)));

        addWidget(button, Qt::AlignCenter);
    }
}


//////////////////////////////////////////////////////
// Buttons


//buttons here
CvPushButton::CvPushButton(CvButtonbar* arg1, QString arg2, CvButtonCallback arg3, void* arg4)
{
    myparent = arg1;
    button_name = arg2;
    callback = arg3;
    userdata = arg4;

    setObjectName(button_name);
    setText(button_name);

    if (isChecked())
        callCallBack(true);
}


void CvPushButton::callCallBack(bool checked)
{
    if (callback)
        callback(checked, userdata);
}


CvCheckBox::CvCheckBox(CvButtonbar* arg1, QString arg2, CvButtonCallback arg3, void* arg4, int initial_button_state)
{
    myparent = arg1;
    button_name = arg2;
    callback = arg3;
    userdata = arg4;

    setObjectName(button_name);
    setCheckState((initial_button_state == 1 ? Qt::Checked : Qt::Unchecked));
    setText(button_name);

    if (isChecked())
        callCallBack(true);
}


void CvCheckBox::callCallBack(bool checked)
{
    if (callback)
        callback(checked, userdata);
}


CvRadioButton::CvRadioButton(CvButtonbar* arg1, QString arg2, CvButtonCallback arg3, void* arg4, int initial_button_state)
{
    myparent = arg1;
    button_name = arg2;
    callback = arg3;
    userdata = arg4;

    setObjectName(button_name);
    setChecked(initial_button_state);
    setText(button_name);

    if (isChecked())
        callCallBack(true);
}

void CvRadioButton::callCallBack(bool checked)
{
    if (callback)
        callback(checked, userdata);
}


//////////////////////////////////////////////////////
// CvWinProperties


//here CvWinProperties class
CvWinProperties::CvWinProperties(QString name_paraWindow, QObject* /*parent*/)
{
    //setParent(parent);
    type = type_CvWinProperties;
    setWindowFlags(Qt::Tool);
    setContentsMargins(0, 0, 0, 0);
    setWindowTitle(name_paraWindow);
    setObjectName(name_paraWindow);
    resize(100, 50);

    myLayout = new QBoxLayout(QBoxLayout::TopToBottom);
    myLayout->setObjectName(QString::fromUtf8("boxLayout"));
    myLayout->setContentsMargins(0, 0, 0, 0);
    myLayout->setSpacing(0);
    myLayout->setMargin(0);
    myLayout->setSizeConstraint(QLayout::SetFixedSize);
    setLayout(myLayout);

    hide();
}


void CvWinProperties::closeEvent(QCloseEvent* e)
{
    e->accept(); //intersept the close event (not sure I really need it)
    //an hide event is also sent. I will intercept it and do some processing
}


void CvWinProperties::showEvent(QShowEvent* evnt)
{
    //why -1,-1 ?: do this trick because the first time the code is run,
    //no value pos was saved so we let Qt move the window in the middle of its parent (event ignored).
    //then hide will save the last position and thus, we want to retreive it (event accepted).
    QPoint mypos(-1, -1);
    QSettings settings("OpenCV2", windowTitle());
    mypos = settings.value("pos", mypos).toPoint();

    if (mypos.x() >= 0)
    {
        move(mypos);
        evnt->accept();
    }
    else
    {
        evnt->ignore();
    }
}


void CvWinProperties::hideEvent(QHideEvent* evnt)
{
    QSettings settings("OpenCV2", windowTitle());
    settings.setValue("pos", pos()); //there is an offset of 6 pixels (so the window's position is wrong -- why ?)
    evnt->accept();
}


CvWinProperties::~CvWinProperties()
{
    //clear the setting pos
    QSettings settings("OpenCV2", windowTitle());
    settings.remove("pos");
}


//////////////////////////////////////////////////////
// CvWindow


CvWindow::CvWindow(QString name, int arg2)
{
    type = type_CvWindow;
    moveToThread(qApp->instance()->thread());

    param_flags = arg2 & 0x0000000F;
    param_gui_mode = arg2 & 0x000000F0;
    param_ratio_mode =  arg2 & 0x00000F00;

    //setAttribute(Qt::WA_DeleteOnClose); //in other case, does not release memory
    setContentsMargins(0, 0, 0, 0);
    setWindowTitle(name);
        setObjectName(name);

        setFocus( Qt::PopupFocusReason ); //#1695 arrow keys are not recieved without the explicit focus

    resize(400, 300);
    setMinimumSize(1, 1);

    //1: create control panel
    if (!global_control_panel)
        global_control_panel = createParameterWindow();

    //2: Layouts
    createBarLayout();
    createGlobalLayout();

    //3: my view
#ifndef HAVE_QT_OPENGL
    if (arg2 & CV_WINDOW_OPENGL)
        CV_Error( CV_OpenGlNotSupported, "Library was built without OpenGL support" );
    mode_display = CV_MODE_NORMAL;
#else
    mode_display = arg2 & CV_WINDOW_OPENGL ? CV_MODE_OPENGL : CV_MODE_NORMAL;
    if (mode_display == CV_MODE_OPENGL)
        param_gui_mode = CV_GUI_NORMAL;
#endif
    createView();

    //4: shortcuts and actions
    //5: toolBar and statusbar
    if (param_gui_mode == CV_GUI_EXPANDED)
    {
        createActions();
        createShortcuts();

        createToolBar();
        createStatusBar();
    }

    //Now attach everything
    if (myToolBar)
        myGlobalLayout->addWidget(myToolBar, Qt::AlignCenter);

    myGlobalLayout->addWidget(myView->getWidget(), Qt::AlignCenter);

    myGlobalLayout->addLayout(myBarLayout, Qt::AlignCenter);

    if (myStatusBar)
        myGlobalLayout->addWidget(myStatusBar, Qt::AlignCenter);

    setLayout(myGlobalLayout);
    show();
}


CvWindow::~CvWindow()
{
    if (guiMainThread)
        guiMainThread->isLastWindow();
}


void CvWindow::setMouseCallBack(CvMouseCallback callback, void* param)
{
    myView->setMouseCallBack(callback, param);
}


void CvWindow::writeSettings()
{
    //organisation and application's name
    QSettings settings("OpenCV2", QFileInfo(QApplication::applicationFilePath()).fileName());

    settings.setValue("pos", pos());
    settings.setValue("size", size());
    settings.setValue("mode_resize" ,param_flags);
    settings.setValue("mode_gui", param_gui_mode);

    myView->writeSettings(settings);

    icvSaveTrackbars(&settings);

    if (global_control_panel)
    {
        icvSaveControlPanel();
        settings.setValue("posPanel", global_control_panel->pos());
    }
}



//TODO: load CV_GUI flag (done) and act accordingly (create win property if needed and attach trackbars)
void CvWindow::readSettings()
{
    //organisation and application's name
    QSettings settings("OpenCV2", QFileInfo(QApplication::applicationFilePath()).fileName());

    QPoint _pos = settings.value("pos", QPoint(200, 200)).toPoint();
    QSize _size = settings.value("size", QSize(400, 400)).toSize();

    param_flags = settings.value("mode_resize", param_flags).toInt();
    param_gui_mode = settings.value("mode_gui", param_gui_mode).toInt();

    param_flags = settings.value("mode_resize", param_flags).toInt();

    myView->readSettings(settings);

    //trackbar here
    icvLoadTrackbars(&settings);

    resize(_size);
    move(_pos);

    if (global_control_panel)
    {
        icvLoadControlPanel();
        global_control_panel->move(settings.value("posPanel", global_control_panel->pos()).toPoint());
    }
}


double CvWindow::getRatio()
{
    return myView->getRatio();
}


void CvWindow::setRatio(int flags)
{
    myView->setRatio(flags);
}


int CvWindow::getPropWindow()
{
    return param_flags;
}


void CvWindow::setPropWindow(int flags)
{
    if (param_flags == flags) //nothing to do
        return;

    switch(flags)
    {
    case CV_WINDOW_NORMAL:
        myGlobalLayout->setSizeConstraint(QLayout::SetMinAndMaxSize);
        param_flags = flags;

        break;

    case CV_WINDOW_AUTOSIZE:
        myGlobalLayout->setSizeConstraint(QLayout::SetFixedSize);
        param_flags = flags;

        break;

    default:
        ;
    }
}


void CvWindow::toggleFullScreen(int flags)
{
    if (isFullScreen() && flags == CV_WINDOW_NORMAL)
    {
        showTools();
        showNormal();
        return;
    }

    if (!isFullScreen() && flags == CV_WINDOW_FULLSCREEN)
    {
        hideTools();
        showFullScreen();
        return;
    }
}


void CvWindow::updateImage(void* arr)
{
    myView->updateImage(arr);
}


void CvWindow::displayInfo(QString text, int delayms)
{
    myView->startDisplayInfo(text, delayms);
}


void CvWindow::displayStatusBar(QString text, int delayms)
{
    if (myStatusBar)
        myStatusBar->showMessage(text, delayms);
}


void CvWindow::enablePropertiesButton()
{
    vect_QActions[9]->setDisabled(false);
}


CvButtonbar* CvWindow::createButtonBar(QString name_bar)
{
    QPointer<CvButtonbar> t = new CvButtonbar(global_control_panel, name_bar);
    t->setAlignment(Qt::AlignHCenter);

    QPointer<QBoxLayout> myLayout = global_control_panel->myLayout;

    myLayout->insertLayout(myLayout->count(), t);

    return t;
}


void CvWindow::addSlider(CvWindow* w, QString name, int* value, int count, CvTrackbarCallback on_change)
{
    QPointer<CvTrackbar> t = new CvTrackbar(w, name, value, count, on_change);
    t->setAlignment(Qt::AlignHCenter);

    QPointer<QBoxLayout> myLayout;

    if (w)
    {
        myLayout = w->myBarLayout;
    }
    else
    {
        myLayout = global_control_panel->myLayout;

        //if first one, enable control panel
        if (myLayout->count() == 0)
            guiMainThread->enablePropertiesButtonEachWindow();
    }

    myLayout->insertLayout(myLayout->count(), t);
}


void CvWindow::addSlider2(CvWindow* w, QString name, int* value, int count, CvTrackbarCallback2 on_change, void* userdata)
{
    QPointer<CvTrackbar> t = new CvTrackbar(w, name, value, count, on_change, userdata);
    t->setAlignment(Qt::AlignHCenter);

    QPointer<QBoxLayout> myLayout;

    if (w)
    {
        myLayout = w->myBarLayout;
    }
    else
    {
        myLayout = global_control_panel->myLayout;

        //if first one, enable control panel
        if (myLayout->count() == 0)
            guiMainThread->enablePropertiesButtonEachWindow();
    }

    myLayout->insertLayout(myLayout->count(), t);
}


void CvWindow::setOpenGlDrawCallback(CvOpenGlDrawCallback callback, void* userdata)
{
    myView->setOpenGlDrawCallback(callback, userdata);
}


void CvWindow::setOpenGlCleanCallback(CvOpenGlCleanCallback callback, void* userdata)
{
    myView->setOpenGlCleanCallback(callback, userdata);
}


void CvWindow::makeCurrentOpenGlContext()
{
    myView->makeCurrentOpenGlContext();
}


void CvWindow::updateGl()
{
    myView->updateGl();
}


bool CvWindow::isOpenGl()
{
    return mode_display == CV_MODE_OPENGL;
}


void CvWindow::setViewportSize(QSize _size)
{
    myView->getWidget()->resize(_size);
    myView->setSize(_size);
}


void CvWindow::createBarLayout()
{
    myBarLayout = new QBoxLayout(QBoxLayout::TopToBottom);
    myBarLayout->setObjectName(QString::fromUtf8("barLayout"));
    myBarLayout->setContentsMargins(0, 0, 0, 0);
    myBarLayout->setSpacing(0);
    myBarLayout->setMargin(0);
}


void CvWindow::createGlobalLayout()
{
    myGlobalLayout = new QBoxLayout(QBoxLayout::TopToBottom);
    myGlobalLayout->setObjectName(QString::fromUtf8("boxLayout"));
    myGlobalLayout->setContentsMargins(0, 0, 0, 0);
    myGlobalLayout->setSpacing(0);
    myGlobalLayout->setMargin(0);
    setMinimumSize(1, 1);

    if (param_flags == CV_WINDOW_AUTOSIZE)
        myGlobalLayout->setSizeConstraint(QLayout::SetFixedSize);
    else if (param_flags == CV_WINDOW_NORMAL)
        myGlobalLayout->setSizeConstraint(QLayout::SetMinAndMaxSize);
}


void CvWindow::createView()
{
#ifdef HAVE_QT_OPENGL
    if (isOpenGl())
        myView = new OpenGlViewPort(this);
    else
#endif
        myView = new DefaultViewPort(this, param_ratio_mode);
}


void CvWindow::createActions()
{
    vect_QActions.resize(10);

    QWidget* view = myView->getWidget();

    //if the shortcuts are changed in window_QT.h, we need to update the tooltip manually
    vect_QActions[0] = new QAction(QIcon(":/left-icon"), "Panning left (CTRL+arrowLEFT)", this);
    vect_QActions[0]->setIconVisibleInMenu(true);
    QObject::connect(vect_QActions[0], SIGNAL(triggered()), view, SLOT(siftWindowOnLeft()));

    vect_QActions[1] = new QAction(QIcon(":/right-icon"), "Panning right (CTRL+arrowRIGHT)", this);
    vect_QActions[1]->setIconVisibleInMenu(true);
    QObject::connect(vect_QActions[1], SIGNAL(triggered()), view, SLOT(siftWindowOnRight()));

    vect_QActions[2] = new QAction(QIcon(":/up-icon"), "Panning up (CTRL+arrowUP)", this);
    vect_QActions[2]->setIconVisibleInMenu(true);
    QObject::connect(vect_QActions[2], SIGNAL(triggered()), view, SLOT(siftWindowOnUp()));

    vect_QActions[3] = new QAction(QIcon(":/down-icon"), "Panning down (CTRL+arrowDOWN)", this);
    vect_QActions[3]->setIconVisibleInMenu(true);
    QObject::connect(vect_QActions[3], SIGNAL(triggered()), view, SLOT(siftWindowOnDown()) );

    vect_QActions[4] = new QAction(QIcon(":/zoom_x1-icon"), "Zoom x1 (CTRL+P)", this);
    vect_QActions[4]->setIconVisibleInMenu(true);
    QObject::connect(vect_QActions[4], SIGNAL(triggered()), view, SLOT(resetZoom()));

    vect_QActions[5] = new QAction(QIcon(":/imgRegion-icon"), tr("Zoom x%1 (see label) (CTRL+X)").arg(threshold_zoom_img_region), this);
    vect_QActions[5]->setIconVisibleInMenu(true);
    QObject::connect(vect_QActions[5], SIGNAL(triggered()), view, SLOT(imgRegion()));

    vect_QActions[6] = new QAction(QIcon(":/zoom_in-icon"), "Zoom in (CTRL++)", this);
    vect_QActions[6]->setIconVisibleInMenu(true);
    QObject::connect(vect_QActions[6], SIGNAL(triggered()), view, SLOT(ZoomIn()));

    vect_QActions[7] = new QAction(QIcon(":/zoom_out-icon"), "Zoom out (CTRL+-)", this);
    vect_QActions[7]->setIconVisibleInMenu(true);
    QObject::connect(vect_QActions[7], SIGNAL(triggered()), view, SLOT(ZoomOut()));

    vect_QActions[8] = new QAction(QIcon(":/save-icon"), "Save current image (CTRL+S)", this);
    vect_QActions[8]->setIconVisibleInMenu(true);
    QObject::connect(vect_QActions[8], SIGNAL(triggered()), view, SLOT(saveView()));

    vect_QActions[9] = new QAction(QIcon(":/properties-icon"), "Display properties window (CTRL+P)", this);
    vect_QActions[9]->setIconVisibleInMenu(true);
    QObject::connect(vect_QActions[9], SIGNAL(triggered()), this, SLOT(displayPropertiesWin()));

    if (global_control_panel->myLayout->count() == 0)
        vect_QActions[9]->setDisabled(true);
}


void CvWindow::createShortcuts()
{
    vect_QShortcuts.resize(10);

    QWidget* view = myView->getWidget();

    vect_QShortcuts[0] = new QShortcut(shortcut_panning_left, this);
    QObject::connect(vect_QShortcuts[0], SIGNAL(activated()), view, SLOT(siftWindowOnLeft()));

    vect_QShortcuts[1] = new QShortcut(shortcut_panning_right, this);
    QObject::connect(vect_QShortcuts[1], SIGNAL(activated()), view, SLOT(siftWindowOnRight()));

    vect_QShortcuts[2] = new QShortcut(shortcut_panning_up, this);
    QObject::connect(vect_QShortcuts[2], SIGNAL(activated()), view, SLOT(siftWindowOnUp()));

    vect_QShortcuts[3] = new QShortcut(shortcut_panning_down, this);
    QObject::connect(vect_QShortcuts[3], SIGNAL(activated()), view, SLOT(siftWindowOnDown()));

    vect_QShortcuts[4] = new QShortcut(shortcut_zoom_normal, this);
    QObject::connect(vect_QShortcuts[4], SIGNAL(activated()), view, SLOT(resetZoom()));

    vect_QShortcuts[5] = new QShortcut(shortcut_zoom_imgRegion, this);
    QObject::connect(vect_QShortcuts[5], SIGNAL(activated()), view, SLOT(imgRegion()));

    vect_QShortcuts[6] = new QShortcut(shortcut_zoom_in, this);
    QObject::connect(vect_QShortcuts[6], SIGNAL(activated()), view, SLOT(ZoomIn()));

    vect_QShortcuts[7] = new QShortcut(shortcut_zoom_out, this);
    QObject::connect(vect_QShortcuts[7], SIGNAL(activated()), view, SLOT(ZoomOut()));

    vect_QShortcuts[8] = new QShortcut(shortcut_save_img, this);
    QObject::connect(vect_QShortcuts[8], SIGNAL(activated()), view, SLOT(saveView()));

    vect_QShortcuts[9] = new QShortcut(shortcut_properties_win, this);
    QObject::connect(vect_QShortcuts[9], SIGNAL(activated()), this, SLOT(displayPropertiesWin()));
}


void CvWindow::createToolBar()
{
    myToolBar = new QToolBar(this);
    myToolBar->setFloatable(false); //is not a window
    myToolBar->setFixedHeight(28);
    myToolBar->setMinimumWidth(1);

    foreach (QAction *a, vect_QActions)
        myToolBar->addAction(a);
}


void CvWindow::createStatusBar()
{
    myStatusBar = new QStatusBar(this);
    myStatusBar->setSizeGripEnabled(false);
    myStatusBar->setFixedHeight(20);
    myStatusBar->setMinimumWidth(1);
    myStatusBar_msg = new QLabel;

    //I comment this because if we change the style, myview (the picture)
    //will not be the correct size anymore (will lost 2 pixel because of the borders)

    //myStatusBar_msg->setFrameStyle(QFrame::Raised);

    myStatusBar_msg->setAlignment(Qt::AlignHCenter);
    myStatusBar->addWidget(myStatusBar_msg);
}


void CvWindow::hideTools()
{
    if (myToolBar)
        myToolBar->hide();

    if (myStatusBar)
        myStatusBar->hide();

    if (global_control_panel)
        global_control_panel->hide();
}


void CvWindow::showTools()
{
    if (myToolBar)
        myToolBar->show();

    if (myStatusBar)
        myStatusBar->show();
}


CvWinProperties* CvWindow::createParameterWindow()
{
    QString name_paraWindow = QFileInfo(QApplication::applicationFilePath()).fileName() + " settings";

    CvWinProperties* result = new CvWinProperties(name_paraWindow, guiMainThread);

    return result;
}


void CvWindow::displayPropertiesWin()
{
    if (global_control_panel->isHidden())
        global_control_panel->show();
    else
        global_control_panel->hide();
}


//Need more test here !
void CvWindow::keyPressEvent(QKeyEvent *evnt)
{
    //see http://doc.trolltech.com/4.6/qt.html#Key-enum
    int key = evnt->key();

        Qt::Key qtkey = static_cast<Qt::Key>(key);
        char asciiCode = QTest::keyToAscii(qtkey);
        if (asciiCode != 0)
            key = static_cast<int>(asciiCode);
        else
            key = evnt->nativeVirtualKey(); //same codes as returned by GTK-based backend

    //control plus (Z, +, -, up, down, left, right) are used for zoom/panning functions
        if (evnt->modifiers() != Qt::ControlModifier)
        {
        mutexKey.lock();
        last_key = key;
        mutexKey.unlock();
        key_pressed.wakeAll();
        //evnt->accept();
    }

    QWidget::keyPressEvent(evnt);
}


void CvWindow::icvLoadControlPanel()
{
    QSettings settings("OpenCV2", QFileInfo(QApplication::applicationFilePath()).fileName() + " control panel");

    int bsize = settings.beginReadArray("bars");

    if (bsize == global_control_panel->myLayout->layout()->count())
    {
        for (int i = 0; i < bsize; ++i)
        {
            CvBar* t = (CvBar*) global_control_panel->myLayout->layout()->itemAt(i);
            settings.setArrayIndex(i);
            if (t->type == type_CvTrackbar)
            {
                if (t->name_bar == settings.value("namebar").toString())
                {
                    ((CvTrackbar*)t)->slider->setValue(settings.value("valuebar").toInt());
                }
            }
            if (t->type == type_CvButtonbar)
            {
                int subsize = settings.beginReadArray(QString("buttonbar")+i);

                if ( subsize == ((CvButtonbar*)t)->layout()->count() )
                    icvLoadButtonbar((CvButtonbar*)t,&settings);

                settings.endArray();
            }
        }
    }

    settings.endArray();
}


void CvWindow::icvSaveControlPanel()
{
    QSettings settings("OpenCV2", QFileInfo(QApplication::applicationFilePath()).fileName()+" control panel");

    settings.beginWriteArray("bars");

    for (int i = 0; i < global_control_panel->myLayout->layout()->count(); ++i)
    {
        CvBar* t = (CvBar*) global_control_panel->myLayout->layout()->itemAt(i);
        settings.setArrayIndex(i);
        if (t->type == type_CvTrackbar)
        {
            settings.setValue("namebar", QString(t->name_bar));
            settings.setValue("valuebar",((CvTrackbar*)t)->slider->value());
        }
        if (t->type == type_CvButtonbar)
        {
            settings.beginWriteArray(QString("buttonbar")+i);
            icvSaveButtonbar((CvButtonbar*)t,&settings);
            settings.endArray();
        }
    }

    settings.endArray();
}


void CvWindow::icvSaveButtonbar(CvButtonbar* b, QSettings* settings)
{
    for (int i = 0, count = b->layout()->count(); i < count; ++i)
    {
        settings->setArrayIndex(i);

        QWidget* temp = (QWidget*) b->layout()->itemAt(i)->widget();
        QString myclass(QLatin1String(temp->metaObject()->className()));

        if (myclass == "CvPushButton")
        {
            CvPushButton* button = (CvPushButton*) temp;
            settings->setValue("namebutton", button->text());
            settings->setValue("valuebutton", int(button->isChecked()));
        }
        else if (myclass == "CvCheckBox")
        {
            CvCheckBox* button = (CvCheckBox*) temp;
            settings->setValue("namebutton", button->text());
            settings->setValue("valuebutton", int(button->isChecked()));
        }
        else if (myclass == "CvRadioButton")
        {
            CvRadioButton* button = (CvRadioButton*) temp;
            settings->setValue("namebutton", button->text());
            settings->setValue("valuebutton", int(button->isChecked()));
        }
    }
}


void CvWindow::icvLoadButtonbar(CvButtonbar* b, QSettings* settings)
{
    for (int i = 0, count = b->layout()->count(); i < count; ++i)
    {
        settings->setArrayIndex(i);

        QWidget* temp = (QWidget*) b->layout()->itemAt(i)->widget();
        QString myclass(QLatin1String(temp->metaObject()->className()));

        if (myclass == "CvPushButton")
        {
            CvPushButton* button = (CvPushButton*) temp;

            if (button->text() == settings->value("namebutton").toString())
                button->setChecked(settings->value("valuebutton").toInt());
        }
        else if (myclass == "CvCheckBox")
        {
            CvCheckBox* button = (CvCheckBox*) temp;

            if (button->text() == settings->value("namebutton").toString())
                button->setChecked(settings->value("valuebutton").toInt());
        }
        else if (myclass == "CvRadioButton")
        {
            CvRadioButton* button = (CvRadioButton*) temp;

            if (button->text() == settings->value("namebutton").toString())
                button->setChecked(settings->value("valuebutton").toInt());
        }

    }
}


void CvWindow::icvLoadTrackbars(QSettings* settings)
{
    int bsize = settings->beginReadArray("trackbars");

    //trackbar are saved in the same order, so no need to use icvFindTrackbarByName

    if (myBarLayout->layout()->count() == bsize) //if not the same number, the window saved and loaded is not the same (nb trackbar not equal)
    {
        for (int i = 0; i < bsize; ++i)
        {
            settings->setArrayIndex(i);

            CvTrackbar* t = (CvTrackbar*) myBarLayout->layout()->itemAt(i);

            if (t->name_bar == settings->value("name").toString())
                t->slider->setValue(settings->value("value").toInt());

        }
    }

    settings->endArray();
}


void CvWindow::icvSaveTrackbars(QSettings* settings)
{
    settings->beginWriteArray("trackbars");

    for (int i = 0; i < myBarLayout->layout()->count(); ++i)
    {
        settings->setArrayIndex(i);

        CvTrackbar* t = (CvTrackbar*) myBarLayout->layout()->itemAt(i);

        settings->setValue("name", t->name_bar);
        settings->setValue("value", t->slider->value());
    }

    settings->endArray();
}


//////////////////////////////////////////////////////
// DefaultViewPort


DefaultViewPort::DefaultViewPort(CvWindow* arg, int arg2) : QGraphicsView(arg), image2Draw_mat(0)
{
    centralWidget = arg;
    param_keepRatio = arg2;

    setContentsMargins(0, 0, 0, 0);
    setMinimumSize(1, 1);
    setAlignment(Qt::AlignHCenter);

    setObjectName(QString::fromUtf8("graphicsView"));

    timerDisplay = new QTimer(this);
    timerDisplay->setSingleShot(true);
    connect(timerDisplay, SIGNAL(timeout()), this, SLOT(stopDisplayInfo()));

    drawInfo = false;
    positionGrabbing = QPointF(0, 0);
    positionCorners = QRect(0, 0, size().width(), size().height());

    on_mouse = 0;
    on_mouse_param = 0;
    mouseCoordinate = QPoint(-1, -1);

    //no border
    setStyleSheet( "QGraphicsView { border-style: none; }" );

    image2Draw_mat = cvCreateMat(viewport()->height(), viewport()->width(), CV_8UC3);
    cvZero(image2Draw_mat);

    nbChannelOriginImage = 0;

    setInteractive(false);
    setMouseTracking(true); //receive mouse event everytime
}


DefaultViewPort::~DefaultViewPort()
{
    if (image2Draw_mat)
        cvReleaseMat(&image2Draw_mat);
}


QWidget* DefaultViewPort::getWidget()
{
    return this;
}


void DefaultViewPort::setMouseCallBack(CvMouseCallback m, void* param)
{
    on_mouse = m;

    on_mouse_param = param;
}

void DefaultViewPort::writeSettings(QSettings& settings)
{
    settings.setValue("matrix_view.m11", param_matrixWorld.m11());
    settings.setValue("matrix_view.m12", param_matrixWorld.m12());
    settings.setValue("matrix_view.m13", param_matrixWorld.m13());
    settings.setValue("matrix_view.m21", param_matrixWorld.m21());
    settings.setValue("matrix_view.m22", param_matrixWorld.m22());
    settings.setValue("matrix_view.m23", param_matrixWorld.m23());
    settings.setValue("matrix_view.m31", param_matrixWorld.m31());
    settings.setValue("matrix_view.m32", param_matrixWorld.m32());
    settings.setValue("matrix_view.m33", param_matrixWorld.m33());
}


void DefaultViewPort::readSettings(QSettings& settings)
{
    qreal m11 = settings.value("matrix_view.m11", param_matrixWorld.m11()).toDouble();
    qreal m12 = settings.value("matrix_view.m12", param_matrixWorld.m12()).toDouble();
    qreal m13 = settings.value("matrix_view.m13", param_matrixWorld.m13()).toDouble();
    qreal m21 = settings.value("matrix_view.m21", param_matrixWorld.m21()).toDouble();
    qreal m22 = settings.value("matrix_view.m22", param_matrixWorld.m22()).toDouble();
    qreal m23 = settings.value("matrix_view.m23", param_matrixWorld.m23()).toDouble();
    qreal m31 = settings.value("matrix_view.m31", param_matrixWorld.m31()).toDouble();
    qreal m32 = settings.value("matrix_view.m32", param_matrixWorld.m32()).toDouble();
    qreal m33 = settings.value("matrix_view.m33", param_matrixWorld.m33()).toDouble();

    param_matrixWorld = QTransform(m11, m12, m13, m21, m22, m23, m31, m32, m33);
}


double DefaultViewPort::getRatio()
{
    return param_keepRatio;
}


void DefaultViewPort::setRatio(int flags)
{
    if (getRatio() == flags) //nothing to do
        return;

    //if valid flags
    if (flags == CV_WINDOW_FREERATIO || flags == CV_WINDOW_KEEPRATIO)
    {
        centralWidget->param_ratio_mode = flags;
        param_keepRatio = flags;
        updateGeometry();
        viewport()->update();
    }
}


void DefaultViewPort::updateImage(const CvArr* arr)
{
    CV_Assert(arr);

    CvMat* mat, stub;
    int origin = 0;

    if (CV_IS_IMAGE_HDR(arr))
        origin = ((IplImage*)arr)->origin;

    mat = cvGetMat(arr, &stub);

    if (!image2Draw_mat || !CV_ARE_SIZES_EQ(image2Draw_mat, mat))
    {
        if (image2Draw_mat)
            cvReleaseMat(&image2Draw_mat);

        //the image in ipl (to do a deep copy with cvCvtColor)
        image2Draw_mat = cvCreateMat(mat->rows, mat->cols, CV_8UC3);
        image2Draw_qt = QImage(image2Draw_mat->data.ptr, image2Draw_mat->cols, image2Draw_mat->rows, image2Draw_mat->step, QImage::Format_RGB888);

        //use to compute mouse coordinate, I need to update the ratio here and in resizeEvent
        ratioX = width() / float(image2Draw_mat->cols);
        ratioY = height() / float(image2Draw_mat->rows);

        updateGeometry();
    }

    nbChannelOriginImage = cvGetElemType(mat);

    cvConvertImage(mat, image2Draw_mat, (origin != 0 ? CV_CVTIMG_FLIP : 0) + CV_CVTIMG_SWAP_RB);

    viewport()->update();
}


void DefaultViewPort::startDisplayInfo(QString text, int delayms)
{
    if (timerDisplay->isActive())
        stopDisplayInfo();

    infoText = text;
    if (delayms > 0) timerDisplay->start(delayms);
    drawInfo = true;
}


void DefaultViewPort::setOpenGlDrawCallback(CvOpenGlDrawCallback /*callback*/, void* /*userdata*/)
{
    CV_Error(CV_OpenGlNotSupported, "Window doesn't support OpenGL");
}


void DefaultViewPort::setOpenGlCleanCallback(CvOpenGlCleanCallback /*callback*/, void* /*userdata*/)
{
    CV_Error(CV_OpenGlNotSupported, "Window doesn't support OpenGL");
}


void DefaultViewPort::makeCurrentOpenGlContext()
{
    CV_Error(CV_OpenGlNotSupported, "Window doesn't support OpenGL");
}


void DefaultViewPort::updateGl()
{
    CV_Error(CV_OpenGlNotSupported, "Window doesn't support OpenGL");
}


//Note: move 2 percent of the window
void DefaultViewPort::siftWindowOnLeft()
{
    float delta = 2 * width() / (100.0 * param_matrixWorld.m11());
    moveView(QPointF(delta, 0));
}


//Note: move 2 percent of the window
void DefaultViewPort::siftWindowOnRight()
{
    float delta = -2 * width() / (100.0 * param_matrixWorld.m11());
    moveView(QPointF(delta, 0));
}


//Note: move 2 percent of the window
void DefaultViewPort::siftWindowOnUp()
{
    float delta = 2 * height() / (100.0 * param_matrixWorld.m11());
    moveView(QPointF(0, delta));
}


//Note: move 2 percent of the window
void DefaultViewPort::siftWindowOnDown()
{
    float delta = -2 * height() / (100.0 * param_matrixWorld.m11());
    moveView(QPointF(0, delta));
}


void DefaultViewPort::imgRegion()
{
    scaleView((threshold_zoom_img_region / param_matrixWorld.m11() - 1) * 5, QPointF(size().width() / 2, size().height() / 2));
}


void DefaultViewPort::resetZoom()
{
    param_matrixWorld.reset();
    controlImagePosition();
}


void DefaultViewPort::ZoomIn()
{
    scaleView(0.5, QPointF(size().width() / 2, size().height() / 2));
}


void DefaultViewPort::ZoomOut()
{
    scaleView(-0.5, QPointF(size().width() / 2, size().height() / 2));
}


//can save as JPG, JPEG, BMP, PNG
void DefaultViewPort::saveView()
{
    QDate date_d = QDate::currentDate();
    QString date_s = date_d.toString("dd.MM.yyyy");
    QString name_s = centralWidget->windowTitle() + "_screenshot_" + date_s;

    QString fileName = QFileDialog::getSaveFileName(this, tr("Save File %1").arg(name_s), name_s + ".png", tr("Images (*.png *.jpg *.bmp *.jpeg)"));

    if (!fileName.isEmpty()) //save the picture
    {
        QString extension = fileName.right(3);

        //   (no need anymore) create the image resized to receive the 'screenshot'
        //    image2Draw_qt_resized = QImage(viewport()->width(), viewport()->height(),QImage::Format_RGB888);

        QPainter saveimage(&image2Draw_qt_resized);
        this->render(&saveimage);

        // Save it..
        if (QString::compare(extension, "png", Qt::CaseInsensitive) == 0)
        {
            image2Draw_qt_resized.save(fileName, "PNG");
            return;
        }

        if (QString::compare(extension, "jpg", Qt::CaseInsensitive) == 0)
        {
            image2Draw_qt_resized.save(fileName, "JPG");
            return;
        }

        if (QString::compare(extension, "bmp", Qt::CaseInsensitive) == 0)
        {
            image2Draw_qt_resized.save(fileName, "BMP");
            return;
        }

        if (QString::compare(extension, "jpeg", Qt::CaseInsensitive) == 0)
        {
            image2Draw_qt_resized.save(fileName, "JPEG");
            return;
        }

        CV_Error(CV_StsNullPtr, "file extension not recognized, please choose between JPG, JPEG, BMP or PNG");
    }
}


void DefaultViewPort::contextMenuEvent(QContextMenuEvent* evnt)
{
    if (centralWidget->vect_QActions.size() > 0)
    {
        QMenu menu(this);

        foreach (QAction *a, centralWidget->vect_QActions)
            menu.addAction(a);

        menu.exec(evnt->globalPos());
    }
}


void DefaultViewPort::resizeEvent(QResizeEvent* evnt)
{
    controlImagePosition();

    //use to compute mouse coordinate, I need to update the ratio here and in resizeEvent
    ratioX = width() / float(image2Draw_mat->cols);
    ratioY = height() / float(image2Draw_mat->rows);

    if (param_keepRatio == CV_WINDOW_KEEPRATIO)//to keep the same aspect ratio
    {
        QSize newSize = QSize(image2Draw_mat->cols, image2Draw_mat->rows);
        newSize.scale(evnt->size(), Qt::KeepAspectRatio);

        //imageWidth/imageHeight = newWidth/newHeight +/- epsilon
        //ratioX = ratioY +/- epsilon
        //||ratioX - ratioY|| = epsilon
        if (fabs(ratioX - ratioY) * 100 > ratioX) //avoid infinity loop / epsilon = 1% of ratioX
        {
            resize(newSize);

            //move to the middle
            //newSize get the delta offset to place the picture in the middle of its parent
            newSize = (evnt->size() - newSize) / 2;

            //if the toolbar is displayed, avoid drawing myview on top of it
            if (centralWidget->myToolBar)
                if(!centralWidget->myToolBar->isHidden())
                    newSize += QSize(0, centralWidget->myToolBar->height());

            move(newSize.width(), newSize.height());
        }
    }

    return QGraphicsView::resizeEvent(evnt);
}


void DefaultViewPort::wheelEvent(QWheelEvent* evnt)
{
    scaleView(evnt->delta() / 240.0, evnt->pos());
    viewport()->update();
}


void DefaultViewPort::mousePressEvent(QMouseEvent* evnt)
{
    int cv_event = -1, flags = 0;
    QPoint pt = evnt->pos();

    //icvmouseHandler: pass parameters for cv_event, flags
    icvmouseHandler(evnt, mouse_down, cv_event, flags);
    icvmouseProcessing(QPointF(pt), cv_event, flags);

    if (param_matrixWorld.m11()>1)
    {
        setCursor(Qt::ClosedHandCursor);
        positionGrabbing = evnt->pos();
    }

    QWidget::mousePressEvent(evnt);
}


void DefaultViewPort::mouseReleaseEvent(QMouseEvent* evnt)
{
    int cv_event = -1, flags = 0;
    QPoint pt = evnt->pos();

    //icvmouseHandler: pass parameters for cv_event, flags
    icvmouseHandler(evnt, mouse_up, cv_event, flags);
    icvmouseProcessing(QPointF(pt), cv_event, flags);

    if (param_matrixWorld.m11()>1)
        setCursor(Qt::OpenHandCursor);

    QWidget::mouseReleaseEvent(evnt);
}


void DefaultViewPort::mouseDoubleClickEvent(QMouseEvent* evnt)
{
    int cv_event = -1, flags = 0;
    QPoint pt = evnt->pos();

    //icvmouseHandler: pass parameters for cv_event, flags
    icvmouseHandler(evnt, mouse_dbclick, cv_event, flags);
    icvmouseProcessing(QPointF(pt), cv_event, flags);

    QWidget::mouseDoubleClickEvent(evnt);
}


void DefaultViewPort::mouseMoveEvent(QMouseEvent* evnt)
{
    int cv_event = CV_EVENT_MOUSEMOVE, flags = 0;
    QPoint pt = evnt->pos();

    //icvmouseHandler: pass parameters for cv_event, flags
    icvmouseHandler(evnt, mouse_move, cv_event, flags);
    icvmouseProcessing(QPointF(pt), cv_event, flags);

    if (param_matrixWorld.m11() > 1 && evnt->buttons() == Qt::LeftButton)
    {
        QPointF dxy = (pt - positionGrabbing)/param_matrixWorld.m11();
        positionGrabbing = evnt->pos();
        moveView(dxy);
    }

    //I update the statusbar here because if the user does a cvWaitkey(0) (like with inpaint.cpp)
    //the status bar will only be repaint when a click occurs.
    if (centralWidget->myStatusBar)
        viewport()->update();

    QWidget::mouseMoveEvent(evnt);
}


void DefaultViewPort::paintEvent(QPaintEvent* evnt)
{
    QPainter myPainter(viewport());
    myPainter.setWorldTransform(param_matrixWorld);

    draw2D(&myPainter);

    //Now disable matrixWorld for overlay display
    myPainter.setWorldMatrixEnabled(false);

    //in mode zoom/panning
    if (param_matrixWorld.m11() > 1)
    {
        if (param_matrixWorld.m11() >= threshold_zoom_img_region)
        {
            if (centralWidget->param_flags == CV_WINDOW_NORMAL)
                startDisplayInfo("WARNING: The values displayed are the resized image's values. If you want the original image's values, use CV_WINDOW_AUTOSIZE", 1000);

            drawImgRegion(&myPainter);
        }

        drawViewOverview(&myPainter);
    }

    //for information overlay
    if (drawInfo)
        drawInstructions(&myPainter);

    //for statusbar
    if (centralWidget->myStatusBar)
        drawStatusBar();

    QGraphicsView::paintEvent(evnt);
}


void DefaultViewPort::stopDisplayInfo()
{
    timerDisplay->stop();
    drawInfo = false;
}


inline bool DefaultViewPort::isSameSize(IplImage* img1, IplImage* img2)
{
    return img1->width == img2->width && img1->height == img2->height;
}


void DefaultViewPort::controlImagePosition()
{
    qreal left, top, right, bottom;

    //after check top-left, bottom right corner to avoid getting "out" during zoom/panning
    param_matrixWorld.map(0,0,&left,&top);

    if (left > 0)
    {
        param_matrixWorld.translate(-left,0);
        left = 0;
    }
    if (top > 0)
    {
        param_matrixWorld.translate(0,-top);
        top = 0;
    }
    //-------

    QSize sizeImage = size();
    param_matrixWorld.map(sizeImage.width(),sizeImage.height(),&right,&bottom);
    if (right < sizeImage.width())
    {
        param_matrixWorld.translate(sizeImage.width()-right,0);
        right = sizeImage.width();
    }
    if (bottom < sizeImage.height())
    {
        param_matrixWorld.translate(0,sizeImage.height()-bottom);
        bottom = sizeImage.height();
    }

    //save corner position
    positionCorners.setTopLeft(QPoint(left,top));
    positionCorners.setBottomRight(QPoint(right,bottom));
    //save also the inv matrix
    matrixWorld_inv = param_matrixWorld.inverted();

    //viewport()->update();
}

void DefaultViewPort::moveView(QPointF delta)
{
    param_matrixWorld.translate(delta.x(),delta.y());
    controlImagePosition();
    viewport()->update();
}

//factor is -0.5 (zoom out) or 0.5 (zoom in)
void DefaultViewPort::scaleView(qreal factor,QPointF center)
{
    factor/=5;//-0.1 <-> 0.1
    factor+=1;//0.9 <-> 1.1

    //limit zoom out ---
    if (param_matrixWorld.m11()==1 && factor < 1)
        return;

    if (param_matrixWorld.m11()*factor<1)
        factor = 1/param_matrixWorld.m11();


    //limit zoom int ---
    if (param_matrixWorld.m11()>100 && factor > 1)
        return;

    //inverse the transform
    int a, b;
    matrixWorld_inv.map(center.x(),center.y(),&a,&b);

    param_matrixWorld.translate(a-factor*a,b-factor*b);
    param_matrixWorld.scale(factor,factor);

    controlImagePosition();

    //display new zoom
    if (centralWidget->myStatusBar)
        centralWidget->displayStatusBar(tr("Zoom: %1%").arg(param_matrixWorld.m11()*100),1000);

    if (param_matrixWorld.m11()>1)
        setCursor(Qt::OpenHandCursor);
    else
        unsetCursor();
}


//up, down, dclick, move
void DefaultViewPort::icvmouseHandler(QMouseEvent *evnt, type_mouse_event category, int &cv_event, int &flags)
{
    Qt::KeyboardModifiers modifiers = evnt->modifiers();
    Qt::MouseButtons buttons = evnt->buttons();

    flags = 0;
    if(modifiers & Qt::ShiftModifier)
        flags |= CV_EVENT_FLAG_SHIFTKEY;
    if(modifiers & Qt::ControlModifier)
        flags |= CV_EVENT_FLAG_CTRLKEY;
    if(modifiers & Qt::AltModifier)
        flags |= CV_EVENT_FLAG_ALTKEY;

    if(buttons & Qt::LeftButton)
        flags |= CV_EVENT_FLAG_LBUTTON;
    if(buttons & Qt::RightButton)
        flags |= CV_EVENT_FLAG_RBUTTON;
    if(buttons & Qt::MidButton)
        flags |= CV_EVENT_FLAG_MBUTTON;

    cv_event = CV_EVENT_MOUSEMOVE;
    switch(evnt->button())
    {
    case Qt::LeftButton:
        cv_event = tableMouseButtons[category][0];
        flags |= CV_EVENT_FLAG_LBUTTON;
        break;
    case Qt::RightButton:
        cv_event = tableMouseButtons[category][1];
        flags |= CV_EVENT_FLAG_RBUTTON;
        break;
    case Qt::MidButton:
        cv_event = tableMouseButtons[category][2];
        flags |= CV_EVENT_FLAG_MBUTTON;
        break;
    default:;
    }
}


void DefaultViewPort::icvmouseProcessing(QPointF pt, int cv_event, int flags)
{
    //to convert mouse coordinate
    qreal pfx, pfy;
    matrixWorld_inv.map(pt.x(),pt.y(),&pfx,&pfy);

    mouseCoordinate.rx()=floor(pfx/ratioX);
    mouseCoordinate.ry()=floor(pfy/ratioY);

    if (on_mouse)
        on_mouse( cv_event, mouseCoordinate.x(),
            mouseCoordinate.y(), flags, on_mouse_param );
}


QSize DefaultViewPort::sizeHint() const
{
    if(image2Draw_mat)
        return QSize(image2Draw_mat->cols, image2Draw_mat->rows);
    else
        return QGraphicsView::sizeHint();
}


void DefaultViewPort::draw2D(QPainter *painter)
{
    image2Draw_qt = QImage(image2Draw_mat->data.ptr, image2Draw_mat->cols, image2Draw_mat->rows,image2Draw_mat->step,QImage::Format_RGB888);
<<<<<<< HEAD
    image2Draw_qt_resized = image2Draw_qt.scaled(viewport()->width(),viewport()->height(),Qt::IgnoreAspectRatio,Qt::FastTransformation);//Qt::SmoothTransformation);
    painter->drawImage(0,0,image2Draw_qt_resized);
=======
    painter->drawImage(QRect(0,0,viewport()->width(),viewport()->height()), image2Draw_qt, QRect(0,0, image2Draw_qt.width(), image2Draw_qt.height()) );
>>>>>>> f4e33ea0
}

//only if CV_8UC1 or CV_8UC3
void DefaultViewPort::drawStatusBar()
{
    if (nbChannelOriginImage!=CV_8UC1 && nbChannelOriginImage!=CV_8UC3)
        return;

    if (mouseCoordinate.x()>=0 &&
        mouseCoordinate.y()>=0 &&
        mouseCoordinate.x()<image2Draw_qt.width() &&
        mouseCoordinate.y()<image2Draw_qt.height())
//  if (mouseCoordinate.x()>=0 && mouseCoordinate.y()>=0)
    {
        QRgb rgbValue = image2Draw_qt.pixel(mouseCoordinate);

        if (nbChannelOriginImage==CV_8UC3 )
        {
            centralWidget->myStatusBar_msg->setText(tr("<font color='black'>(x=%1, y=%2) ~ </font>")
                .arg(mouseCoordinate.x())
                .arg(mouseCoordinate.y())+
                tr("<font color='red'>R:%3 </font>").arg(qRed(rgbValue))+//.arg(value.val[0])+
                tr("<font color='green'>G:%4 </font>").arg(qGreen(rgbValue))+//.arg(value.val[1])+
                tr("<font color='blue'>B:%5</font>").arg(qBlue(rgbValue))//.arg(value.val[2])
                );
        }

        if (nbChannelOriginImage==CV_8UC1)
        {
            //all the channel have the same value (because of cvconvertimage), so only the r channel is dsplayed
            centralWidget->myStatusBar_msg->setText(tr("<font color='black'>(x=%1, y=%2) ~ </font>")
                .arg(mouseCoordinate.x())
                .arg(mouseCoordinate.y())+
                tr("<font color='grey'>L:%3 </font>").arg(qRed(rgbValue))
                );
        }
    }
}

//accept only CV_8UC1 and CV_8UC8 image for now
void DefaultViewPort::drawImgRegion(QPainter *painter)
{

    if (nbChannelOriginImage!=CV_8UC1 && nbChannelOriginImage!=CV_8UC3)
        return;

    qreal offsetX = param_matrixWorld.dx()/param_matrixWorld.m11();
    offsetX = offsetX - floor(offsetX);
    qreal offsetY = param_matrixWorld.dy()/param_matrixWorld.m11();
    offsetY = offsetY - floor(offsetY);

    QSize view = size();
    QVarLengthArray<QLineF, 30> linesX;
    for (qreal _x = offsetX*param_matrixWorld.m11(); _x < view.width(); _x += param_matrixWorld.m11() )
        linesX.append(QLineF(_x, 0, _x, view.height()));

    QVarLengthArray<QLineF, 30> linesY;
    for (qreal _y = offsetY*param_matrixWorld.m11(); _y < view.height(); _y += param_matrixWorld.m11() )
        linesY.append(QLineF(0, _y, view.width(), _y));


    QFont f = painter->font();
    int original_font_size = f.pointSize();
    //change font size
    //f.setPointSize(4+(param_matrixWorld.m11()-threshold_zoom_img_region)/5);
    f.setPixelSize(10+(param_matrixWorld.m11()-threshold_zoom_img_region)/5);
    painter->setFont(f);
    QString val;
    QRgb rgbValue;

    QPointF point1;//sorry, I do not know how to name it
    QPointF point2;//idem

    for (int j=-1;j<height()/param_matrixWorld.m11();j++)//-1 because display the pixels top rows left colums
        for (int i=-1;i<width()/param_matrixWorld.m11();i++)//-1
        {
            point1.setX((i+offsetX)*param_matrixWorld.m11());
            point1.setY((j+offsetY)*param_matrixWorld.m11());

            matrixWorld_inv.map(point1.x(),point1.y(),&point2.rx(),&point2.ry());

            point2.rx()= (long) (point2.x() + 0.5);
            point2.ry()= (long) (point2.y() + 0.5);

            if (point2.x() >= 0 && point2.y() >= 0)
                rgbValue = image2Draw_qt_resized.pixel(QPoint(point2.x(),point2.y()));
            else
                rgbValue = qRgb(0,0,0);

            if (nbChannelOriginImage==CV_8UC3)
            {
                //for debug
                /*
                val = tr("%1 %2").arg(point2.x()).arg(point2.y());
                painter->setPen(QPen(Qt::black, 1));
                painter->drawText(QRect(point1.x(),point1.y(),param_matrixWorld.m11(),param_matrixWorld.m11()/2),
                    Qt::AlignCenter, val);
                */

                val = tr("%1").arg(qRed(rgbValue));
                painter->setPen(QPen(Qt::red, 1));
                painter->drawText(QRect(point1.x(),point1.y(),param_matrixWorld.m11(),param_matrixWorld.m11()/3),
                    Qt::AlignCenter, val);

                val = tr("%1").arg(qGreen(rgbValue));
                painter->setPen(QPen(Qt::green, 1));
                painter->drawText(QRect(point1.x(),point1.y()+param_matrixWorld.m11()/3,param_matrixWorld.m11(),param_matrixWorld.m11()/3),
                    Qt::AlignCenter, val);

                val = tr("%1").arg(qBlue(rgbValue));
                painter->setPen(QPen(Qt::blue, 1));
                painter->drawText(QRect(point1.x(),point1.y()+2*param_matrixWorld.m11()/3,param_matrixWorld.m11(),param_matrixWorld.m11()/3),
                    Qt::AlignCenter, val);

            }

            if (nbChannelOriginImage==CV_8UC1)
            {

                val = tr("%1").arg(qRed(rgbValue));
                painter->drawText(QRect(point1.x(),point1.y(),param_matrixWorld.m11(),param_matrixWorld.m11()),
                    Qt::AlignCenter, val);
            }
        }

        painter->setPen(QPen(Qt::black, 1));
        painter->drawLines(linesX.data(), linesX.size());
        painter->drawLines(linesY.data(), linesY.size());

        //restore font size
        f.setPointSize(original_font_size);
        painter->setFont(f);

}

void DefaultViewPort::drawViewOverview(QPainter *painter)
{
    QSize viewSize = size();
    viewSize.scale ( 100, 100,Qt::KeepAspectRatio );

    const int margin = 5;

    //draw the image's location
    painter->setBrush(QColor(0, 0, 0, 127));
    painter->setPen(Qt::darkGreen);
    painter->drawRect(QRect(width()-viewSize.width()-margin, 0,viewSize.width(),viewSize.height()));

    //daw the view's location inside the image
    qreal ratioSize = 1/param_matrixWorld.m11();
    qreal ratioWindow = (qreal)(viewSize.height())/(qreal)(size().height());
    painter->setPen(Qt::darkBlue);
    painter->drawRect(QRectF(width()-viewSize.width()-positionCorners.left()*ratioSize*ratioWindow-margin,
        -positionCorners.top()*ratioSize*ratioWindow,
        (viewSize.width()-1)*ratioSize,
        (viewSize.height()-1)*ratioSize)
        );
}

void DefaultViewPort::drawInstructions(QPainter *painter)
{
    QFontMetrics metrics = QFontMetrics(font());
    int border = qMax(4, metrics.leading());

    QRect qrect = metrics.boundingRect(0, 0, width() - 2*border, int(height()*0.125),
        Qt::AlignCenter | Qt::TextWordWrap, infoText);
    painter->setRenderHint(QPainter::TextAntialiasing);
    painter->fillRect(QRect(0, 0, width(), qrect.height() + 2*border),
        QColor(0, 0, 0, 127));
    painter->setPen(Qt::white);
    painter->fillRect(QRect(0, 0, width(), qrect.height() + 2*border),
        QColor(0, 0, 0, 127));

    painter->drawText((width() - qrect.width())/2, border,
        qrect.width(), qrect.height(),
        Qt::AlignCenter | Qt::TextWordWrap, infoText);
}


void DefaultViewPort::setSize(QSize /*size_*/)
{
}


//////////////////////////////////////////////////////
// OpenGlViewPort

#ifdef HAVE_QT_OPENGL

OpenGlViewPort::OpenGlViewPort(QWidget* _parent) : QGLWidget(_parent), size(-1, -1)
{
    mouseCallback = 0;
    mouseData = 0;

    glDrawCallback = 0;
    glDrawData = 0;

    glCleanCallback = 0;
    glCleanData = 0;

    glFuncTab = 0;
}

OpenGlViewPort::~OpenGlViewPort()
{
    if (glFuncTab)
        delete glFuncTab;

    setOpenGlCleanCallback(0, 0);
}

QWidget* OpenGlViewPort::getWidget()
{
    return this;
}

void OpenGlViewPort::setMouseCallBack(CvMouseCallback callback, void* param)
{
    mouseCallback = callback;
    mouseData = param;
}

void OpenGlViewPort::writeSettings(QSettings& /*settings*/)
{
}

void OpenGlViewPort::readSettings(QSettings& /*settings*/)
{
}

double OpenGlViewPort::getRatio()
{
    return (double)width() / height();
}

void OpenGlViewPort::setRatio(int /*flags*/)
{
}

void OpenGlViewPort::updateImage(const CvArr* /*arr*/)
{
}

void OpenGlViewPort::startDisplayInfo(QString /*text*/, int /*delayms*/)
{
}

void OpenGlViewPort::setOpenGlDrawCallback(CvOpenGlDrawCallback callback, void* userdata)
{
    glDrawCallback = callback;
    glDrawData = userdata;
}

void OpenGlViewPort::setOpenGlCleanCallback(CvOpenGlCleanCallback callback, void* userdata)
{
    makeCurrentOpenGlContext();

    if (glCleanCallback)
        glCleanCallback(glCleanData);

    glCleanCallback = callback;
    glCleanData = userdata;
}

void OpenGlViewPort::makeCurrentOpenGlContext()
{
    makeCurrent();
    icvSetOpenGlFuncTab(glFuncTab);
}

void OpenGlViewPort::updateGl()
{
    QGLWidget::updateGL();
}

#ifndef APIENTRY
    #define APIENTRY
#endif

#ifndef APIENTRYP
    #define APIENTRYP APIENTRY *
#endif

#ifndef GL_VERSION_1_5
    /* GL types for handling large vertex buffer objects */
    typedef ptrdiff_t GLintptr;
    typedef ptrdiff_t GLsizeiptr;
#endif

typedef void (APIENTRYP PFNGLGENBUFFERSPROC   ) (GLsizei n, GLuint *buffers);
typedef void (APIENTRYP PFNGLDELETEBUFFERSPROC) (GLsizei n, const GLuint *buffers);

typedef void (APIENTRYP PFNGLBUFFERDATAPROC   ) (GLenum target, GLsizeiptr size, const GLvoid *data, GLenum usage);
typedef void (APIENTRYP PFNGLBUFFERSUBDATAPROC) (GLenum target, GLintptr offset, GLsizeiptr size, const GLvoid* data);

typedef void (APIENTRYP PFNGLBINDBUFFERPROC   ) (GLenum target, GLuint buffer);

typedef GLvoid* (APIENTRYP PFNGLMAPBUFFERPROC) (GLenum target, GLenum access);
typedef GLboolean (APIENTRYP PFNGLUNMAPBUFFERPROC) (GLenum target);

class GlFuncTab_QT : public CvOpenGlFuncTab
{
public:
#ifdef Q_WS_WIN
    GlFuncTab_QT(HDC hDC);
#else
    GlFuncTab_QT();
#endif

    void genBuffers(int n, unsigned int* buffers) const;
    void deleteBuffers(int n, const unsigned int* buffers) const;

    void bufferData(unsigned int target, ptrdiff_t size, const void* data, unsigned int usage) const;
    void bufferSubData(unsigned int target, ptrdiff_t offset, ptrdiff_t size, const void* data) const;

    void bindBuffer(unsigned int target, unsigned int buffer) const;

    void* mapBuffer(unsigned int target, unsigned int access) const;
    void unmapBuffer(unsigned int target) const;

    void generateBitmapFont(const std::string& family, int height, int weight, bool italic, bool underline, int start, int count, int base) const;

    bool isGlContextInitialized() const;

    PFNGLGENBUFFERSPROC    glGenBuffersExt;
    PFNGLDELETEBUFFERSPROC glDeleteBuffersExt;

    PFNGLBUFFERDATAPROC    glBufferDataExt;
    PFNGLBUFFERSUBDATAPROC glBufferSubDataExt;

    PFNGLBINDBUFFERPROC    glBindBufferExt;

    PFNGLMAPBUFFERPROC     glMapBufferExt;
    PFNGLUNMAPBUFFERPROC   glUnmapBufferExt;

    bool initialized;

#ifdef Q_WS_WIN
    HDC hDC;
#endif
};

#ifdef Q_WS_WIN
    GlFuncTab_QT::GlFuncTab_QT(HDC hDC_) : hDC(hDC_)
#else
    GlFuncTab_QT::GlFuncTab_QT()
#endif
{
    glGenBuffersExt    = 0;
    glDeleteBuffersExt = 0;

    glBufferDataExt    = 0;
    glBufferSubDataExt = 0;

    glBindBufferExt    = 0;

    glMapBufferExt     = 0;
    glUnmapBufferExt   = 0;

    initialized = false;
}

void GlFuncTab_QT::genBuffers(int n, unsigned int* buffers) const
{
    CV_FUNCNAME( "GlFuncTab_QT::genBuffers" );

    __BEGIN__;

    if (!glGenBuffersExt)
        CV_ERROR(CV_OpenGlApiCallError, "Current OpenGL implementation doesn't support required extension");

    glGenBuffersExt(n, buffers);
    CV_CheckGlError();

    __END__;
}

void GlFuncTab_QT::deleteBuffers(int n, const unsigned int* buffers) const
{
    CV_FUNCNAME( "GlFuncTab_QT::deleteBuffers" );

    __BEGIN__;

    if (!glDeleteBuffersExt)
        CV_ERROR(CV_OpenGlApiCallError, "Current OpenGL implementation doesn't support required extension");

    glDeleteBuffersExt(n, buffers);
    CV_CheckGlError();

    __END__;
}

void GlFuncTab_QT::bufferData(unsigned int target, ptrdiff_t size, const void* data, unsigned int usage) const
{
    CV_FUNCNAME( "GlFuncTab_QT::bufferData" );

    __BEGIN__;

    if (!glBufferDataExt)
        CV_ERROR(CV_OpenGlApiCallError, "Current OpenGL implementation doesn't support required extension");

    glBufferDataExt(target, size, data, usage);
    CV_CheckGlError();

    __END__;
}

void GlFuncTab_QT::bufferSubData(unsigned int target, ptrdiff_t offset, ptrdiff_t size, const void* data) const
{
    CV_FUNCNAME( "GlFuncTab_QT::bufferSubData" );

    __BEGIN__;

    if (!glBufferSubDataExt)
        CV_ERROR(CV_OpenGlApiCallError, "Current OpenGL implementation doesn't support required extension");

    glBufferSubDataExt(target, offset, size, data);
    CV_CheckGlError();

    __END__;
}

void GlFuncTab_QT::bindBuffer(unsigned int target, unsigned int buffer) const
{
    CV_FUNCNAME( "GlFuncTab_QT::bindBuffer" );

    __BEGIN__;

    if (!glBindBufferExt)
        CV_ERROR(CV_OpenGlApiCallError, "Current OpenGL implementation doesn't support required extension");

    glBindBufferExt(target, buffer);
    CV_CheckGlError();

    __END__;
}

void* GlFuncTab_QT::mapBuffer(unsigned int target, unsigned int access) const
{
    CV_FUNCNAME( "GlFuncTab_QT::mapBuffer" );

    void* res = 0;

    __BEGIN__;

    if (!glMapBufferExt)
        CV_ERROR(CV_OpenGlApiCallError, "Current OpenGL implementation doesn't support required extension");

    res = glMapBufferExt(target, access);
    CV_CheckGlError();

    __END__;

    return res;
}

void GlFuncTab_QT::unmapBuffer(unsigned int target) const
{
    CV_FUNCNAME( "GlFuncTab_QT::unmapBuffer" );

    __BEGIN__;

    if (!glUnmapBufferExt)
        CV_ERROR(CV_OpenGlApiCallError, "Current OpenGL implementation doesn't support required extension");

    glUnmapBufferExt(target);
    CV_CheckGlError();

    __END__;
}

void GlFuncTab_QT::generateBitmapFont(const std::string& family, int height, int weight, bool italic, bool /*underline*/, int start, int count, int base) const
{
#ifdef Q_WS_WIN
    CV_FUNCNAME( "GlFuncTab_QT::generateBitmapFont" );
#endif

    QFont font(QString(family.c_str()), height, weight, italic);

    __BEGIN__;

#ifndef Q_WS_WIN
    font.setStyleStrategy(QFont::OpenGLCompatible);
    if (font.handle())
        glXUseXFont(font.handle(), start, count, base);
#else
    SelectObject(hDC, font.handle());
    if (!wglUseFontBitmaps(hDC, start, count, base))
        CV_ERROR(CV_OpenGlApiCallError, "Can't create font");
#endif

    __END__;
}

bool GlFuncTab_QT::isGlContextInitialized() const
{
    return initialized;
}

void OpenGlViewPort::initializeGL()
{
    glHint(GL_PERSPECTIVE_CORRECTION_HINT, GL_NICEST);

#ifdef Q_WS_WIN
    std::auto_ptr<GlFuncTab_QT> qglFuncTab(new GlFuncTab_QT(getDC()));
#else
    std::auto_ptr<GlFuncTab_QT> qglFuncTab(new GlFuncTab_QT);
#endif

    // Load extensions

    qglFuncTab->glGenBuffersExt = (PFNGLGENBUFFERSPROC)context()->getProcAddress("glGenBuffers");
    qglFuncTab->glDeleteBuffersExt = (PFNGLDELETEBUFFERSPROC)context()->getProcAddress("glDeleteBuffers");
    qglFuncTab->glBufferDataExt = (PFNGLBUFFERDATAPROC)context()->getProcAddress("glBufferData");
    qglFuncTab->glBufferSubDataExt = (PFNGLBUFFERSUBDATAPROC)context()->getProcAddress("glBufferSubData");
    qglFuncTab->glBindBufferExt = (PFNGLBINDBUFFERPROC)context()->getProcAddress("glBindBuffer");
    qglFuncTab->glMapBufferExt = (PFNGLMAPBUFFERPROC)context()->getProcAddress("glMapBuffer");
    qglFuncTab->glUnmapBufferExt = (PFNGLUNMAPBUFFERPROC)context()->getProcAddress("glUnmapBuffer");

    qglFuncTab->initialized = true;

    glFuncTab = qglFuncTab.release();

    icvSetOpenGlFuncTab(glFuncTab);
}

void OpenGlViewPort::resizeGL(int w, int h)
{
    glViewport(0, 0, w, h);
}

void OpenGlViewPort::paintGL()
{
    icvSetOpenGlFuncTab(glFuncTab);

    glClear(GL_COLOR_BUFFER_BIT | GL_DEPTH_BUFFER_BIT);

    if (glDrawCallback)
        glDrawCallback(glDrawData);

    CV_CheckGlError();
}

void OpenGlViewPort::mousePressEvent(QMouseEvent* evnt)
{
    int cv_event = -1, flags = 0;
    QPoint pt = evnt->pos();

    icvmouseHandler(evnt, mouse_down, cv_event, flags);
    icvmouseProcessing(QPointF(pt), cv_event, flags);

    QGLWidget::mousePressEvent(evnt);
}


void OpenGlViewPort::mouseReleaseEvent(QMouseEvent* evnt)
{
    int cv_event = -1, flags = 0;
    QPoint pt = evnt->pos();

    icvmouseHandler(evnt, mouse_up, cv_event, flags);
    icvmouseProcessing(QPointF(pt), cv_event, flags);

    QGLWidget::mouseReleaseEvent(evnt);
}


void OpenGlViewPort::mouseDoubleClickEvent(QMouseEvent* evnt)
{
    int cv_event = -1, flags = 0;
    QPoint pt = evnt->pos();

    icvmouseHandler(evnt, mouse_dbclick, cv_event, flags);
    icvmouseProcessing(QPointF(pt), cv_event, flags);

    QGLWidget::mouseDoubleClickEvent(evnt);
}


void OpenGlViewPort::mouseMoveEvent(QMouseEvent* evnt)
{
    int cv_event = CV_EVENT_MOUSEMOVE, flags = 0;
    QPoint pt = evnt->pos();

    //icvmouseHandler: pass parameters for cv_event, flags
    icvmouseHandler(evnt, mouse_move, cv_event, flags);
    icvmouseProcessing(QPointF(pt), cv_event, flags);

    QGLWidget::mouseMoveEvent(evnt);
}

void OpenGlViewPort::icvmouseHandler(QMouseEvent* evnt, type_mouse_event category, int& cv_event, int& flags)
{
    Qt::KeyboardModifiers modifiers = evnt->modifiers();
    Qt::MouseButtons buttons = evnt->buttons();

    flags = 0;
    if (modifiers & Qt::ShiftModifier)
        flags |= CV_EVENT_FLAG_SHIFTKEY;
    if (modifiers & Qt::ControlModifier)
        flags |= CV_EVENT_FLAG_CTRLKEY;
    if (modifiers & Qt::AltModifier)
        flags |= CV_EVENT_FLAG_ALTKEY;

    if (buttons & Qt::LeftButton)
        flags |= CV_EVENT_FLAG_LBUTTON;
    if (buttons & Qt::RightButton)
        flags |= CV_EVENT_FLAG_RBUTTON;
    if (buttons & Qt::MidButton)
        flags |= CV_EVENT_FLAG_MBUTTON;

    cv_event = CV_EVENT_MOUSEMOVE;
    switch (evnt->button())
    {
    case Qt::LeftButton:
        cv_event = tableMouseButtons[category][0];
        flags |= CV_EVENT_FLAG_LBUTTON;
        break;

    case Qt::RightButton:
        cv_event = tableMouseButtons[category][1];
        flags |= CV_EVENT_FLAG_RBUTTON;
        break;

    case Qt::MidButton:
        cv_event = tableMouseButtons[category][2];
        flags |= CV_EVENT_FLAG_MBUTTON;
        break;

    default:
        ;
    }
}


void OpenGlViewPort::icvmouseProcessing(QPointF pt, int cv_event, int flags)
{
    if (mouseCallback)
        mouseCallback(cv_event, pt.x(), pt.y(), flags, mouseData);
}


QSize OpenGlViewPort::sizeHint() const
{
    if (size.width() > 0 && size.height() > 0)
        return size;

    return QGLWidget::sizeHint();
}

void OpenGlViewPort::setSize(QSize size_)
{
    size = size_;
    updateGeometry();
}

#endif

#endif // HAVE_QT
<|MERGE_RESOLUTION|>--- conflicted
+++ resolved
@@ -1,3544 +1,3539 @@
-//IMPORTANT: READ BEFORE DOWNLOADING, COPYING, INSTALLING OR USING.
-
-// By downloading, copying, installing or using the software you agree to this license.
-// If you do not agree to this license, do not download, install,
-// copy or use the software.
-
-
-//                          License Agreement
-//               For Open Source Computer Vision Library
-
-//Copyright (C) 2000-2008, Intel Corporation, all rights reserved.
-//Copyright (C) 2008-2010, Willow Garage Inc., all rights reserved.
-//Third party copyrights are property of their respective owners.
-
-//Redistribution and use in source and binary forms, with or without modification,
-//are permitted provided that the following conditions are met:
-
-//  * Redistribution's of source code must retain the above copyright notice,
-//  this list of conditions and the following disclaimer.
-
-//  * Redistribution's in binary form must reproduce the above copyright notice,
-//  this list of conditions and the following disclaimer in the documentation
-//  and/or other materials provided with the distribution.
-
-//  * The name of the copyright holders may not be used to endorse or promote products
-//  derived from this software without specific prior written permission.
-
-//This software is provided by the copyright holders and contributors "as is" and
-//any express or implied warranties, including, but not limited to, the implied
-//warranties of merchantability and fitness for a particular purpose are disclaimed.
-//In no event shall the Intel Corporation or contributors be liable for any direct,
-//indirect, incidental, special, exemplary, or consequential damages
-//(including, but not limited to, procurement of substitute goods or services;
-//loss of use, data, or profits; or business interruption) however caused
-//and on any theory of liability, whether in contract, strict liability,
-//or tort (including negligence or otherwise) arising in any way out of
-//the use of this software, even if advised of the possibility of such damage.
-
-//--------------------Google Code 2010 -- Yannick Verdie--------------------//
-
-
-#if defined(HAVE_QT)
-
-#include <memory>
-
-#include <window_QT.h>
-
-#include <math.h>
-
-#ifdef _WIN32
-#include <windows.h>
-#else
-#include <unistd.h>
-#endif
-
-#ifdef HAVE_QT_OPENGL
-    #ifdef Q_WS_X11
-        #include <GL/glx.h>
-    #endif
-#endif
-
-
-//Static and global first
-static GuiReceiver *guiMainThread = NULL;
-static int parameterSystemC = 1;
-static char* parameterSystemV[] = {(char*)""};
-static bool multiThreads = false;
-static int last_key = -1;
-QWaitCondition key_pressed;
-QMutex mutexKey;
-static const unsigned int threshold_zoom_img_region = 30;
-//the minimum zoom value to start displaying the values in the grid
-//that is also the number of pixel per grid
-
-static CvWinProperties* global_control_panel = NULL;
-//end static and global
-
-
-CV_IMPL CvFont cvFontQt(const char* nameFont, int pointSize,CvScalar color,int weight,int style, int spacing)
-{
-    /*
-    //nameFont   <- only Qt
-    //CvScalar color   <- only Qt (blue_component, green_component, red\_component[, alpha_component])
-    int         font_face;//<- style in Qt
-    const int*  ascii;
-    const int*  greek;
-    const int*  cyrillic;
-    float       hscale, vscale;
-    float       shear;
-    int         thickness;//<- weight in Qt
-    float       dx;//spacing letter in Qt (0 default) in pixel
-    int         line_type;//<- pointSize in Qt
-    */
-    CvFont f = {nameFont,color,style,NULL,NULL,NULL,0,0,0,weight,spacing,pointSize};
-    return f;
-}
-
-
-CV_IMPL void cvAddText(const CvArr* img, const char* text, CvPoint org, CvFont* font)
-{
-    if (!guiMainThread)
-        CV_Error( CV_StsNullPtr, "NULL guiReceiver (please create a window)" );
-
-    QMetaObject::invokeMethod(guiMainThread,
-        "putText",
-        Qt::AutoConnection,
-        Q_ARG(void*, (void*) img),
-        Q_ARG(QString,QString(text)),
-        Q_ARG(QPoint, QPoint(org.x,org.y)),
-        Q_ARG(void*,(void*) font));
-}
-
-
-double cvGetRatioWindow_QT(const char* name)
-{
-    if (!guiMainThread)
-        CV_Error( CV_StsNullPtr, "NULL guiReceiver (please create a window)" );
-
-    double result = -1;
-    QMetaObject::invokeMethod(guiMainThread,
-        "getRatioWindow",
-        //Qt::DirectConnection,
-        Qt::AutoConnection,
-        Q_RETURN_ARG(double, result),
-        Q_ARG(QString, QString(name)));
-
-    return result;
-}
-
-
-void cvSetRatioWindow_QT(const char* name,double prop_value)
-{
-
-    if (!guiMainThread)
-        CV_Error( CV_StsNullPtr, "NULL guiReceiver (please create a window)" );
-
-    QMetaObject::invokeMethod(guiMainThread,
-        "setRatioWindow",
-        Qt::AutoConnection,
-        Q_ARG(QString, QString(name)),
-        Q_ARG(double, prop_value));
-}
-
-
-double cvGetPropWindow_QT(const char* name)
-{
-    if (!guiMainThread)
-        CV_Error( CV_StsNullPtr, "NULL guiReceiver (please create a window)" );
-
-    double result = -1;
-    QMetaObject::invokeMethod(guiMainThread,
-        "getPropWindow",
-        //Qt::DirectConnection,
-        Qt::AutoConnection,
-        Q_RETURN_ARG(double, result),
-        Q_ARG(QString, QString(name)));
-
-    return result;
-}
-
-
-void cvSetPropWindow_QT(const char* name,double prop_value)
-{
-    if (!guiMainThread)
-        CV_Error( CV_StsNullPtr, "NULL guiReceiver (please create a window)" );
-
-    QMetaObject::invokeMethod(guiMainThread,
-        "setPropWindow",
-        Qt::AutoConnection,
-        Q_ARG(QString, QString(name)),
-        Q_ARG(double, prop_value));
-}
-
-
-void cvSetModeWindow_QT(const char* name, double prop_value)
-{
-    if (!guiMainThread)
-        CV_Error( CV_StsNullPtr, "NULL guiReceiver (please create a window)" );
-
-    QMetaObject::invokeMethod(guiMainThread,
-        "toggleFullScreen",
-        Qt::AutoConnection,
-        Q_ARG(QString, QString(name)),
-        Q_ARG(double, prop_value));
-}
-
-
-double cvGetModeWindow_QT(const char* name)
-{
-    if (!guiMainThread)
-        CV_Error( CV_StsNullPtr, "NULL guiReceiver (please create a window)" );
-
-    double result = -1;
-
-    QMetaObject::invokeMethod(guiMainThread,
-        "isFullScreen",
-        Qt::AutoConnection,
-        Q_RETURN_ARG(double, result),
-        Q_ARG(QString, QString(name)));
-
-    return result;
-}
-
-
-CV_IMPL void cvDisplayOverlay(const char* name, const char* text, int delayms)
-{
-    if (!guiMainThread)
-        CV_Error( CV_StsNullPtr, "NULL guiReceiver (please create a window)" );
-
-    QMetaObject::invokeMethod(guiMainThread,
-        "displayInfo",
-        Qt::AutoConnection,
-        //Qt::DirectConnection,
-        Q_ARG(QString, QString(name)),
-        Q_ARG(QString, QString(text)),
-        Q_ARG(int, delayms));
-}
-
-
-CV_IMPL void cvSaveWindowParameters(const char* name)
-{
-    if (!guiMainThread)
-        CV_Error( CV_StsNullPtr, "NULL guiReceiver (please create a window)" );
-
-    QMetaObject::invokeMethod(guiMainThread,
-        "saveWindowParameters",
-        Qt::AutoConnection,
-        Q_ARG(QString, QString(name)));
-}
-
-
-CV_IMPL void cvLoadWindowParameters(const char* name)
-{
-    if (!guiMainThread)
-        CV_Error( CV_StsNullPtr, "NULL guiReceiver (please create a window)" );
-
-    QMetaObject::invokeMethod(guiMainThread,
-        "loadWindowParameters",
-        Qt::AutoConnection,
-        Q_ARG(QString, QString(name)));
-}
-
-
-CV_IMPL void cvDisplayStatusBar(const char* name, const char* text, int delayms)
-{
-    if (!guiMainThread)
-        CV_Error( CV_StsNullPtr, "NULL guiReceiver (please create a window)" );
-
-    QMetaObject::invokeMethod(guiMainThread,
-        "displayStatusBar",
-        Qt::AutoConnection,
-        //Qt::DirectConnection,
-        Q_ARG(QString, QString(name)),
-        Q_ARG(QString, QString(text)),
-        Q_ARG(int, delayms));
-}
-
-
-CV_IMPL int cvWaitKey(int delay)
-{
-    int result = -1;
-
-    if (!guiMainThread)
-        return result;
-
-    unsigned long delayms = delay <= 0 ? ULONG_MAX : delay; //in milliseconds
-
-    if (multiThreads)
-    {
-        mutexKey.lock();
-        if (key_pressed.wait(&mutexKey, delayms)) //false if timeout
-        {
-            result = last_key;
-        }
-        last_key = -1;
-        mutexKey.unlock();
-    }
-    else
-    {
-        //cannot use wait here because events will not be distributed before processEvents (the main eventLoop is broken)
-        //so I create a Thread for the QTimer
-
-        if (delay > 0)
-            guiMainThread->timer->start(delay);
-
-        //QMutex dummy;
-
-        while (!guiMainThread->bTimeOut)
-        {
-            qApp->processEvents(QEventLoop::AllEvents);
-
-            if (!guiMainThread)//when all the windows are deleted
-                return result;
-
-            mutexKey.lock();
-            if (last_key != -1)
-            {
-                result = last_key;
-                last_key = -1;
-                guiMainThread->timer->stop();
-                //printf("keypressed\n");
-            }
-            mutexKey.unlock();
-
-            if (result!=-1)
-            {
-                break;
-            }
-            else
-            {
-                /*
-    * //will not work, I broke the event loop !!!!
-    dummy.lock();
-    QWaitCondition waitCondition;
-    waitCondition.wait(&dummy, 2);
-    */
-
-                //to decrease CPU usage
-                //sleep 1 millisecond
-#if defined WIN32 || defined _WIN32 || defined WIN64 || defined _WIN64
-                Sleep(1);
-#else
-                usleep(1000);
-#endif
-            }
-        }
-
-        guiMainThread->bTimeOut = false;
-    }
-
-    return result;
-}
-
-
-//Yannick Verdie
-//This function is experimental and some functions (such as cvSet/getWindowProperty will not work)
-//We recommend not using this function for now
-CV_IMPL int cvStartLoop(int (*pt2Func)(int argc, char *argv[]), int argc, char* argv[])
-{
-    multiThreads = true;
-    QFuture<int> future = QtConcurrent::run(pt2Func, argc, argv);
-    return guiMainThread->start();
-}
-
-
-CV_IMPL void cvStopLoop()
-{
-    qApp->exit();
-}
-
-
-static CvWindow* icvFindWindowByName(QString name)
-{
-    CvWindow* window = 0;
-
-    //This is not a very clean way to do the stuff. Indeed, QAction automatically generate toolTil (QLabel)
-    //that can be grabbed here and crash the code at 'w->param_name==name'.
-    foreach (QWidget* widget, QApplication::topLevelWidgets())
-    {
-        if (widget->isWindow() && !widget->parentWidget())//is a window without parent
-        {
-            CvWinModel* temp = (CvWinModel*) widget;
-
-            if (temp->type == type_CvWindow)
-            {
-                CvWindow* w = (CvWindow*) temp;
-                if (w->windowTitle() == name)
-                {
-                    window = w;
-                    break;
-                }
-            }
-        }
-    }
-
-    return window;
-}
-
-
-static CvBar* icvFindBarByName(QBoxLayout* layout, QString name_bar, typeBar type)
-{
-    if (!layout)
-        return NULL;
-
-    int stop_index = layout->layout()->count();
-
-    for (int i = 0; i < stop_index; ++i)
-    {
-        CvBar* t = (CvBar*) layout->layout()->itemAt(i);
-
-        if (t->type == type && t->name_bar == name_bar)
-            return t;
-    }
-
-    return NULL;
-}
-
-
-static CvTrackbar* icvFindTrackBarByName(const char* name_trackbar, const char* name_window, QBoxLayout* layout = NULL)
-{
-    QString nameQt(name_trackbar);
-
-    if (!name_window && global_control_panel) //window name is null and we have a control panel
-        layout = global_control_panel->myLayout;
-
-    if (!layout)
-    {
-        QPointer<CvWindow> w = icvFindWindowByName(QLatin1String(name_window));
-
-        if (!w)
-            CV_Error(CV_StsNullPtr, "NULL window handler");
-
-        if (w->param_gui_mode == CV_GUI_NORMAL)
-            return (CvTrackbar*) icvFindBarByName(w->myBarLayout, nameQt, type_CvTrackbar);
-
-        if (w->param_gui_mode == CV_GUI_EXPANDED)
-        {
-            CvBar* result = icvFindBarByName(w->myBarLayout, nameQt, type_CvTrackbar);
-
-            if (result)
-                return (CvTrackbar*) result;
-
-            return (CvTrackbar*) icvFindBarByName(global_control_panel->myLayout, nameQt, type_CvTrackbar);
-        }
-
-        return NULL;
-    }
-    else
-    {
-        //layout was specified
-        return (CvTrackbar*) icvFindBarByName(layout, nameQt, type_CvTrackbar);
-    }
-}
-
-/*
-static CvButtonbar* icvFindButtonBarByName(const char* button_name, QBoxLayout* layout)
-{
-    QString nameQt(button_name);
-    return (CvButtonbar*) icvFindBarByName(layout, nameQt, type_CvButtonbar);
-}
-*/
-
-static int icvInitSystem(int* c, char** v)
-{
-    //"For any GUI application using Qt, there is precisely one QApplication object"
-    if (!QApplication::instance())
-    {
-        new QApplication(*c, v);
-
-        qDebug() << "init done";
-
-#ifdef HAVE_QT_OPENGL
-        qDebug() << "opengl support available";
-#endif
-    }
-
-    return 0;
-}
-
-
-CV_IMPL int cvInitSystem(int, char**)
-{
-    icvInitSystem(&parameterSystemC, parameterSystemV);
-    return 0;
-}
-
-
-CV_IMPL int cvNamedWindow(const char* name, int flags)
-{
-    if (!guiMainThread)
-        guiMainThread = new GuiReceiver;
-
-    if (multiThreads)
-        QMetaObject::invokeMethod(guiMainThread,
-        "createWindow",
-        Qt::BlockingQueuedConnection,
-        Q_ARG(QString, QString(name)),
-        Q_ARG(int, flags));
-    else
-        guiMainThread->createWindow(QString(name), flags);
-
-    return 1; //Dummy value
-}
-
-
-CV_IMPL void cvDestroyWindow(const char* name)
-{
-    if (!guiMainThread)
-        CV_Error( CV_StsNullPtr, "NULL guiReceiver (please create a window)" );
-
-    QMetaObject::invokeMethod(guiMainThread,
-        "destroyWindow",
-        //Qt::BlockingQueuedConnection,
-        Qt::AutoConnection,
-        Q_ARG(QString, QString(name)));
-}
-
-
-CV_IMPL void cvDestroyAllWindows()
-{
-    if (!guiMainThread)
-        CV_Error( CV_StsNullPtr, "NULL guiReceiver (please create a window)" );
-
-    QMetaObject::invokeMethod(guiMainThread,
-        "destroyAllWindow",
-        //Qt::BlockingQueuedConnection,
-        Qt::AutoConnection);
-}
-
-
-CV_IMPL void* cvGetWindowHandle(const char* name)
-{
-    if (!name)
-        CV_Error( CV_StsNullPtr, "NULL name string" );
-
-    return (void*) icvFindWindowByName(QLatin1String(name));
-}
-
-
-CV_IMPL const char* cvGetWindowName(void* window_handle)
-{
-    if( !window_handle )
-        CV_Error( CV_StsNullPtr, "NULL window handler" );
-
-    return ((CvWindow*)window_handle)->windowTitle().toLatin1().data();
-}
-
-
-CV_IMPL void cvMoveWindow(const char* name, int x, int y)
-{
-    if (!guiMainThread)
-        CV_Error( CV_StsNullPtr, "NULL guiReceiver (please create a window)" );
-
-    QMetaObject::invokeMethod(guiMainThread,
-        "moveWindow",
-        //Qt::BlockingQueuedConnection,
-        Qt::AutoConnection,
-        Q_ARG(QString, QString(name)),
-        Q_ARG(int, x),
-        Q_ARG(int, y));
-}
-
-
-CV_IMPL void cvResizeWindow(const char* name, int width, int height)
-{
-    if (!guiMainThread)
-        CV_Error( CV_StsNullPtr, "NULL guiReceiver (please create a window)" );
-
-    QMetaObject::invokeMethod(guiMainThread,
-        "resizeWindow",
-        //Qt::BlockingQueuedConnection,
-        Qt::AutoConnection,
-        Q_ARG(QString, QString(name)),
-        Q_ARG(int, width),
-        Q_ARG(int, height));
-}
-
-
-CV_IMPL int cvCreateTrackbar2(const char* name_bar, const char* window_name, int* val, int count, CvTrackbarCallback2 on_notify, void* userdata)
-{
-    if (!guiMainThread)
-        CV_Error( CV_StsNullPtr, "NULL guiReceiver (please create a window)" );
-
-    QMetaObject::invokeMethod(guiMainThread,
-        "addSlider2",
-        Qt::AutoConnection,
-        Q_ARG(QString, QString(name_bar)),
-        Q_ARG(QString, QString(window_name)),
-        Q_ARG(void*, (void*)val),
-        Q_ARG(int, count),
-        Q_ARG(void*, (void*)on_notify),
-        Q_ARG(void*, (void*)userdata));
-
-    return 1; //dummy value
-}
-
-
-CV_IMPL int cvStartWindowThread()
-{
-    return 0;
-}
-
-
-CV_IMPL int cvCreateTrackbar(const char* name_bar, const char* window_name, int* value, int count, CvTrackbarCallback on_change)
-{
-    if (!guiMainThread)
-        CV_Error( CV_StsNullPtr, "NULL guiReceiver (please create a window)" );
-
-    QMetaObject::invokeMethod(guiMainThread,
-        "addSlider",
-        Qt::AutoConnection,
-        Q_ARG(QString, QString(name_bar)),
-        Q_ARG(QString, QString(window_name)),
-        Q_ARG(void*, (void*)value),
-        Q_ARG(int, count),
-        Q_ARG(void*, (void*)on_change));
-
-    return 1; //dummy value
-}
-
-
-CV_IMPL int cvCreateButton(const char* button_name, CvButtonCallback on_change, void* userdata, int button_type, int initial_button_state)
-{
-    if (!guiMainThread)
-        CV_Error( CV_StsNullPtr, "NULL guiReceiver (please create a window)" );
-
-    if (initial_button_state < 0 || initial_button_state > 1)
-        return 0;
-
-    QMetaObject::invokeMethod(guiMainThread,
-        "addButton",
-        Qt::AutoConnection,
-        Q_ARG(QString, QString(button_name)),
-        Q_ARG(int,  button_type),
-        Q_ARG(int, initial_button_state),
-        Q_ARG(void*, (void*)on_change),
-        Q_ARG(void*, userdata));
-
-    return 1;//dummy value
-}
-
-
-CV_IMPL int cvGetTrackbarPos(const char* name_bar, const char* window_name)
-{
-    int result = -1;
-
-    QPointer<CvTrackbar> t = icvFindTrackBarByName(name_bar, window_name);
-
-    if (t)
-        result = t->slider->value();
-
-    return result;
-}
-
-
-CV_IMPL void cvSetTrackbarPos(const char* name_bar, const char* window_name, int pos)
-{
-    QPointer<CvTrackbar> t = icvFindTrackBarByName(name_bar, window_name);
-
-    if (t)
-        t->slider->setValue(pos);
-}
-
-
-/* assign callback for mouse events */
-CV_IMPL void cvSetMouseCallback(const char* window_name, CvMouseCallback on_mouse, void* param)
-{
-    QPointer<CvWindow> w = icvFindWindowByName(QLatin1String(window_name));
-
-    if (!w)
-        CV_Error(CV_StsNullPtr, "NULL window handler");
-
-    w->setMouseCallBack(on_mouse, param);
-
-}
-
-
-CV_IMPL void cvShowImage(const char* name, const CvArr* arr)
-{
-    if (!guiMainThread)
-        guiMainThread = new GuiReceiver;
-
-    QMetaObject::invokeMethod(guiMainThread,
-        "showImage",
-        //Qt::BlockingQueuedConnection,
-        Qt::DirectConnection,
-        Q_ARG(QString, QString(name)),
-        Q_ARG(void*, (void*)arr));
-}
-
-
-#ifdef HAVE_QT_OPENGL
-
-CV_IMPL void cvSetOpenGlDrawCallback(const char* window_name, CvOpenGlDrawCallback callback, void* userdata)
-{
-    if (!guiMainThread)
-        CV_Error( CV_StsNullPtr, "NULL guiReceiver (please create a window)" );
-
-    QMetaObject::invokeMethod(guiMainThread,
-        "setOpenGlDrawCallback",
-        Qt::AutoConnection,
-        Q_ARG(QString, QString(window_name)),
-        Q_ARG(void*, (void*)callback),
-        Q_ARG(void*, userdata));
-}
-
-
-void icvSetOpenGlCleanCallback(const char* window_name, CvOpenGlCleanCallback callback, void* userdata)
-{
-    if (!guiMainThread)
-        CV_Error( CV_StsNullPtr, "NULL guiReceiver (please create a window)" );
-
-    QMetaObject::invokeMethod(guiMainThread,
-        "setOpenGlCleanCallback",
-        Qt::AutoConnection,
-        Q_ARG(QString, QString(window_name)),
-        Q_ARG(void*, (void*)callback),
-        Q_ARG(void*, userdata));
-}
-
-
-CV_IMPL void cvSetOpenGlContext(const char* window_name)
-{
-    if (!guiMainThread)
-        CV_Error( CV_StsNullPtr, "NULL guiReceiver (please create a window)" );
-
-    QMetaObject::invokeMethod(guiMainThread,
-        "setOpenGlContext",
-        Qt::AutoConnection,
-        Q_ARG(QString, QString(window_name)));
-}
-
-
-CV_IMPL void cvUpdateWindow(const char* window_name)
-{
-    if (!guiMainThread)
-        CV_Error( CV_StsNullPtr, "NULL guiReceiver (please create a window)" );
-
-    QMetaObject::invokeMethod(guiMainThread,
-        "updateWindow",
-        Qt::AutoConnection,
-        Q_ARG(QString, QString(window_name)));
-}
-
-#endif
-
-
-double cvGetOpenGlProp_QT(const char* name)
-{
-    double result = -1;
-
-    if (guiMainThread)
-    {
-        QMetaObject::invokeMethod(guiMainThread,
-            "isOpenGl",
-            Qt::AutoConnection,
-            Q_RETURN_ARG(double, result),
-            Q_ARG(QString, QString(name)));
-    }
-
-    return result;
-}
-
-
-//////////////////////////////////////////////////////
-// GuiReceiver
-
-
-GuiReceiver::GuiReceiver() : bTimeOut(false), nb_windows(0)
-{
-    doesExternalQAppExist = (QApplication::instance() != 0);
-    icvInitSystem(&parameterSystemC, parameterSystemV);
-
-    timer = new QTimer(this);
-    QObject::connect(timer, SIGNAL(timeout()), this, SLOT(timeOut()));
-    timer->setSingleShot(true);
-}
-
-
-void GuiReceiver::isLastWindow()
-{
-    if (--nb_windows <= 0)
-    {
-        delete guiMainThread;//delete global_control_panel too
-        guiMainThread = NULL;
-
-        if (!doesExternalQAppExist)
-        {
-            qApp->quit();
-        }
-    }
-}
-
-
-GuiReceiver::~GuiReceiver()
-{
-    if (global_control_panel)
-    {
-        delete global_control_panel;
-        global_control_panel = NULL;
-    }
-}
-
-
-void GuiReceiver::putText(void* arr, QString text, QPoint org, void* arg2)
-{
-    CV_Assert(arr);
-
-    CvMat* mat, stub;
-    mat = cvGetMat(arr, &stub);
-
-    int nbChannelOriginImage = cvGetElemType(mat);
-    if (nbChannelOriginImage != CV_8UC3) return; //for now, font works only with 8UC3
-
-    QImage qimg(mat->data.ptr, mat->cols, mat->rows, mat->step, QImage::Format_RGB888);
-
-    CvFont* font = (CvFont*)arg2;
-
-    QPainter qp(&qimg);
-    if (font)
-    {
-        QFont f(font->nameFont, font->line_type/*PointSize*/, font->thickness/*weight*/);
-        f.setStyle((QFont::Style) font->font_face/*style*/);
-        f.setLetterSpacing(QFont::AbsoluteSpacing, font->dx/*spacing*/);
-        //cvScalar(blue_component, green_component, red_component[, alpha_component])
-        //Qt map non-transparent to 0xFF and transparent to 0
-        //OpenCV scalar is the reverse, so 255-font->color.val[3]
-        qp.setPen(QColor(font->color.val[2], font->color.val[1], font->color.val[0], 255 - font->color.val[3]));
-        qp.setFont(f);
-    }
-    qp.drawText(org, text);
-    qp.end();
-}
-
-
-void GuiReceiver::saveWindowParameters(QString name)
-{
-    QPointer<CvWindow> w = icvFindWindowByName(name);
-
-    if (w)
-        w->writeSettings();
-}
-
-
-void GuiReceiver::loadWindowParameters(QString name)
-{
-    QPointer<CvWindow> w = icvFindWindowByName(name);
-
-    if (w)
-        w->readSettings();
-}
-
-
-double GuiReceiver::getRatioWindow(QString name)
-{
-    QPointer<CvWindow> w = icvFindWindowByName(name);
-
-    if (!w)
-        return -1;
-
-    return w->getRatio();
-}
-
-
-void GuiReceiver::setRatioWindow(QString name, double arg2)
-{
-    QPointer<CvWindow> w = icvFindWindowByName( name.toLatin1().data() );
-
-    if (!w)
-        return;
-
-    int flags = (int) arg2;
-
-    w->setRatio(flags);
-}
-
-
-double GuiReceiver::getPropWindow(QString name)
-{
-    QPointer<CvWindow> w = icvFindWindowByName(name);
-
-    if (!w)
-        return -1;
-
-    return (double) w->getPropWindow();
-}
-
-
-void GuiReceiver::setPropWindow(QString name, double arg2)
-{
-    QPointer<CvWindow> w = icvFindWindowByName(name);
-
-    if (!w)
-        return;
-
-    int flags = (int) arg2;
-
-    w->setPropWindow(flags);
-}
-
-
-double GuiReceiver::isFullScreen(QString name)
-{
-    QPointer<CvWindow> w = icvFindWindowByName(name);
-
-    if (!w)
-        return -1;
-
-    return w->isFullScreen() ? CV_WINDOW_FULLSCREEN : CV_WINDOW_NORMAL;
-}
-
-
-void GuiReceiver::toggleFullScreen(QString name, double arg2)
-{
-    QPointer<CvWindow> w = icvFindWindowByName(name);
-
-    if (!w)
-        return;
-
-    int flags = (int) arg2;
-
-    w->toggleFullScreen(flags);
-}
-
-
-void GuiReceiver::createWindow(QString name, int flags)
-{
-    if (!qApp)
-        CV_Error(CV_StsNullPtr, "NULL session handler" );
-
-    // Check the name in the storage
-    if (icvFindWindowByName(name.toLatin1().data()))
-    {
-        return;
-    }
-
-    nb_windows++;
-    new CvWindow(name, flags);
-}
-
-
-void GuiReceiver::timeOut()
-{
-    bTimeOut = true;
-}
-
-
-void GuiReceiver::displayInfo(QString name, QString text, int delayms)
-{
-    QPointer<CvWindow> w = icvFindWindowByName(name);
-
-    if (w)
-        w->displayInfo(text, delayms);
-}
-
-
-void GuiReceiver::displayStatusBar(QString name, QString text, int delayms)
-{
-    QPointer<CvWindow> w = icvFindWindowByName(name);
-
-    if (w)
-        w->displayStatusBar(text, delayms);
-}
-
-
-void GuiReceiver::showImage(QString name, void* arr)
-{
-    QPointer<CvWindow> w = icvFindWindowByName(name);
-
-    if (!w) //as observed in the previous implementation (W32, GTK or Carbon), create a new window is the pointer returned is null
-    {
-        cvNamedWindow(name.toLatin1().data());
-        w = icvFindWindowByName(name);
-    }
-
-    if (!w || !arr)
-        return; // keep silence here.
-
-    if (w->isOpenGl())
-    {
-        CvMat* mat, stub;
-
-        mat = cvGetMat(arr, &stub);
-
-        cv::Mat im(mat);
-        cv::imshow(name.toStdString(), im);
-    }
-    else
-    {
-        w->updateImage(arr);
-    }
-
-    if (w->isHidden())
-        w->show();
-}
-
-
-void GuiReceiver::destroyWindow(QString name)
-{
-    QPointer<CvWindow> w = icvFindWindowByName(name);
-
-    if (w)
-    {
-        w->close();
-
-        //in not-multiThreads mode, looks like the window is hidden but not deleted
-        //so I do it manually
-        //otherwise QApplication do it for me if the exec command was executed (in multiThread mode)
-        if (!multiThreads)
-            delete w;
-    }
-}
-
-
-void GuiReceiver::destroyAllWindow()
-{
-    if (!qApp)
-        CV_Error(CV_StsNullPtr, "NULL session handler" );
-
-    if (multiThreads)
-    {
-        // WARNING: this could even close windows from an external parent app
-        //#TODO check externalQAppExists and in case it does, close windows carefully,
-        //      i.e. apply the className-check from below...
-        qApp->closeAllWindows();
-    }
-    else
-    {
-        bool isWidgetDeleted = true;
-        while(isWidgetDeleted)
-        {
-            isWidgetDeleted = false;
-            QWidgetList list = QApplication::topLevelWidgets();
-            for (int i = 0; i < list.count(); i++)
-            {
-                QObject *obj = list.at(i);
-                if (obj->metaObject()->className() == QString("CvWindow"))
-                {
-                    delete obj;
-                    isWidgetDeleted = true;
-                    break;
-                }
-            }
-        }
-    }
-}
-
-
-void GuiReceiver::moveWindow(QString name, int x, int y)
-{
-    QPointer<CvWindow> w = icvFindWindowByName(name);
-
-    if (w)
-        w->move(x, y);
-}
-
-
-void GuiReceiver::resizeWindow(QString name, int width, int height)
-{
-    QPointer<CvWindow> w = icvFindWindowByName(name);
-
-    if (w)
-    {
-        w->showNormal();
-        w->setViewportSize(QSize(width, height));
-    }
-}
-
-
-void GuiReceiver::enablePropertiesButtonEachWindow()
-{
-    //For each window, enable window property button
-    foreach (QWidget* widget, QApplication::topLevelWidgets())
-    {
-        if (widget->isWindow() && !widget->parentWidget()) //is a window without parent
-        {
-            CvWinModel* temp = (CvWinModel*) widget;
-            if (temp->type == type_CvWindow)
-            {
-                CvWindow* w = (CvWindow*) widget;
-
-                //active window properties button
-                w->enablePropertiesButton();
-            }
-        }
-    }
-}
-
-
-void GuiReceiver::addButton(QString button_name, int button_type, int initial_button_state, void* on_change, void* userdata)
-{
-    if (!global_control_panel)
-        return;
-
-    QPointer<CvButtonbar> b;
-
-    if (global_control_panel->myLayout->count() == 0) //if that is the first button attach to the control panel, create a new button bar
-    {
-        b = CvWindow::createButtonBar(button_name); //the bar has the name of the first button attached to it
-        enablePropertiesButtonEachWindow();
-
-    }
-    else
-    {
-        CvBar* lastbar = (CvBar*) global_control_panel->myLayout->itemAt(global_control_panel->myLayout->count() - 1);
-
-        if (lastbar->type == type_CvTrackbar) //if last bar is a trackbar, create a new buttonbar, else, attach to the current bar
-            b = CvWindow::createButtonBar(button_name); //the bar has the name of the first button attached to it
-        else
-            b = (CvButtonbar*) lastbar;
-
-    }
-
-    b->addButton(button_name, (CvButtonCallback) on_change, userdata, button_type, initial_button_state);
-}
-
-
-void GuiReceiver::addSlider2(QString bar_name, QString window_name, void* value, int count, void* on_change, void *userdata)
-{
-    QBoxLayout *layout = NULL;
-    QPointer<CvWindow> w;
-
-    if (!window_name.isEmpty())
-    {
-        w = icvFindWindowByName(window_name);
-
-        if (!w)
-            return;
-    }
-    else
-    {
-        if (global_control_panel)
-            layout = global_control_panel->myLayout;
-    }
-
-    QPointer<CvTrackbar> t = icvFindTrackBarByName(bar_name.toLatin1().data(), window_name.toLatin1().data(), layout);
-
-    if (t) //trackbar exists
-        return;
-
-    if (!value)
-        CV_Error(CV_StsNullPtr, "NULL value pointer" );
-
-    if (count <= 0) //count is the max value of the slider, so must be bigger than 0
-        CV_Error(CV_StsNullPtr, "Max value of the slider must be bigger than 0" );
-
-    CvWindow::addSlider2(w, bar_name, (int*)value, count, (CvTrackbarCallback2) on_change, userdata);
-}
-
-
-void GuiReceiver::addSlider(QString bar_name, QString window_name, void* value, int count, void* on_change)
-{
-    QBoxLayout *layout = NULL;
-    QPointer<CvWindow> w;
-
-    if (!window_name.isEmpty())
-    {
-        w = icvFindWindowByName(window_name);
-
-        if (!w)
-            return;
-    }
-    else
-    {
-        if (global_control_panel)
-            layout = global_control_panel->myLayout;
-    }
-
-    QPointer<CvTrackbar> t = icvFindTrackBarByName(bar_name.toLatin1().data(), window_name.toLatin1().data(), layout);
-
-    if (t) //trackbar exists
-        return;
-
-    if (!value)
-        CV_Error(CV_StsNullPtr, "NULL value pointer" );
-
-    if (count <= 0) //count is the max value of the slider, so must be bigger than 0
-        CV_Error(CV_StsNullPtr, "Max value of the slider must be bigger than 0" );
-
-    CvWindow::addSlider(w, bar_name, (int*)value, count, (CvTrackbarCallback) on_change);
-}
-
-
-int GuiReceiver::start()
-{
-    return qApp->exec();
-}
-
-
-void GuiReceiver::setOpenGlDrawCallback(QString name, void* callback, void* userdata)
-{
-    QPointer<CvWindow> w = icvFindWindowByName(name);
-
-    if (w)
-        w->setOpenGlDrawCallback((CvOpenGlDrawCallback) callback, userdata);
-}
-
-void GuiReceiver::setOpenGlCleanCallback(QString name, void* callback, void* userdata)
-{
-    QPointer<CvWindow> w = icvFindWindowByName(name);
-
-    if (w)
-        w->setOpenGlCleanCallback((CvOpenGlCleanCallback) callback, userdata);
-}
-
-void GuiReceiver::setOpenGlContext(QString name)
-{
-    QPointer<CvWindow> w = icvFindWindowByName(name);
-
-    if (w)
-        w->makeCurrentOpenGlContext();
-}
-
-void GuiReceiver::updateWindow(QString name)
-{
-    QPointer<CvWindow> w = icvFindWindowByName(name);
-
-    if (w)
-        w->updateGl();
-}
-
-double GuiReceiver::isOpenGl(QString name)
-{
-    double result = -1;
-
-    QPointer<CvWindow> w = icvFindWindowByName(name);
-
-    if (w)
-        result = (double) w->isOpenGl();
-
-    return result;
-}
-
-
-//////////////////////////////////////////////////////
-// CvTrackbar
-
-
-CvTrackbar::CvTrackbar(CvWindow* arg, QString name, int* value, int _count, CvTrackbarCallback2 on_change, void* data)
-{
-    callback = NULL;
-    callback2 = on_change;
-    userdata = data;
-
-    create(arg, name, value, _count);
-}
-
-
-CvTrackbar::CvTrackbar(CvWindow* arg, QString name, int* value, int _count, CvTrackbarCallback on_change)
-{
-    callback = on_change;
-    callback2 = NULL;
-    userdata = NULL;
-
-    create(arg, name, value, _count);
-}
-
-
-void CvTrackbar::create(CvWindow* arg, QString name, int* value, int _count)
-{
-    type = type_CvTrackbar;
-    myparent = arg;
-    name_bar = name;
-    setObjectName(name_bar);
-    dataSlider = value;
-
-    slider = new QSlider(Qt::Horizontal);
-    slider->setFocusPolicy(Qt::StrongFocus);
-    slider->setMinimum(0);
-    slider->setMaximum(_count);
-    slider->setPageStep(5);
-    slider->setValue(*value);
-    slider->setTickPosition(QSlider::TicksBelow);
-
-
-    //Change style of the Slider
-    //slider->setStyleSheet(str_Trackbar_css);
-
-    QFile qss(":/stylesheet-trackbar");
-    if (qss.open(QFile::ReadOnly))
-    {
-        slider->setStyleSheet(QLatin1String(qss.readAll()));
-        qss.close();
-    }
-
-
-    //this next line does not work if we change the style with a stylesheet, why ? (bug in QT ?)
-    //slider->setTickPosition(QSlider::TicksBelow);
-    label = new QPushButton;
-    label->setFlat(true);
-    setLabel(slider->value());
-
-
-    QObject::connect(slider, SIGNAL(valueChanged(int)), this, SLOT(update(int)));
-
-    QObject::connect(label, SIGNAL(clicked()), this, SLOT(createDialog()));
-
-    //label->setStyleSheet("QPushButton:disabled {color: black}");
-
-    addWidget(label, Qt::AlignLeft);//name + value
-    addWidget(slider, Qt::AlignCenter);//slider
-}
-
-
-void CvTrackbar::createDialog()
-{
-    bool ok = false;
-
-    //crash if I access the values directly and give them to QInputDialog, so do a copy first.
-    int value = slider->value();
-    int step = slider->singleStep();
-    int min = slider->minimum();
-    int max = slider->maximum();
-
-    int i =
-#if QT_VERSION >= 0x040500
-        QInputDialog::getInt
-#else
-        QInputDialog::getInteger
-#endif
-        (this->parentWidget(),
-        tr("Slider %1").arg(name_bar),
-        tr("New value:"),
-        value,
-        min,
-        max,
-        step,
-        &ok);
-
-    if (ok)
-        slider->setValue(i);
-}
-
-
-void CvTrackbar::update(int myvalue)
-{
-    setLabel(myvalue);
-
-    *dataSlider = myvalue;
-    if (callback)
-    {
-        callback(myvalue);
-        return;
-    }
-
-    if (callback2)
-    {
-        callback2(myvalue, userdata);
-        return;
-    }
-}
-
-
-void CvTrackbar::setLabel(int myvalue)
-{
-    QString nameNormalized = name_bar.leftJustified( 10, ' ', true );
-    QString valueMaximum = QString("%1").arg(slider->maximum());
-    QString str = QString("%1 (%2/%3)").arg(nameNormalized).arg(myvalue,valueMaximum.length(),10,QChar('0')).arg(valueMaximum);
-    label->setText(str);
-}
-
-
-//////////////////////////////////////////////////////
-// CvButtonbar
-
-
-//here CvButtonbar class
-CvButtonbar::CvButtonbar(QWidget* arg,  QString arg2)
-{
-    type = type_CvButtonbar;
-    myparent = arg;
-    name_bar = arg2;
-    setObjectName(name_bar);
-
-    group_button = new QButtonGroup(this);
-}
-
-
-void CvButtonbar::setLabel()
-{
-    QString nameNormalized = name_bar.leftJustified(10, ' ', true);
-    label->setText(nameNormalized);
-}
-
-
-void CvButtonbar::addButton(QString name, CvButtonCallback call, void* userdata,  int button_type, int initial_button_state)
-{
-    QString button_name = name;
-
-    if (button_name == "")
-        button_name = tr("button %1").arg(this->count());
-
-    QPointer<QAbstractButton> button;
-
-    if (button_type == CV_PUSH_BUTTON)
-        button = (QAbstractButton*) new CvPushButton(this, button_name,call, userdata);
-
-    if (button_type == CV_CHECKBOX)
-        button = (QAbstractButton*) new CvCheckBox(this, button_name,call, userdata, initial_button_state);
-
-    if (button_type == CV_RADIOBOX)
-    {
-        button = (QAbstractButton*) new CvRadioButton(this, button_name,call, userdata, initial_button_state);
-        group_button->addButton(button);
-    }
-
-    if (button)
-    {
-        if (button_type == CV_PUSH_BUTTON)
-            QObject::connect(button, SIGNAL(clicked(bool)), button, SLOT(callCallBack(bool)));
-        else
-            QObject::connect(button, SIGNAL(toggled(bool)), button, SLOT(callCallBack(bool)));
-
-        addWidget(button, Qt::AlignCenter);
-    }
-}
-
-
-//////////////////////////////////////////////////////
-// Buttons
-
-
-//buttons here
-CvPushButton::CvPushButton(CvButtonbar* arg1, QString arg2, CvButtonCallback arg3, void* arg4)
-{
-    myparent = arg1;
-    button_name = arg2;
-    callback = arg3;
-    userdata = arg4;
-
-    setObjectName(button_name);
-    setText(button_name);
-
-    if (isChecked())
-        callCallBack(true);
-}
-
-
-void CvPushButton::callCallBack(bool checked)
-{
-    if (callback)
-        callback(checked, userdata);
-}
-
-
-CvCheckBox::CvCheckBox(CvButtonbar* arg1, QString arg2, CvButtonCallback arg3, void* arg4, int initial_button_state)
-{
-    myparent = arg1;
-    button_name = arg2;
-    callback = arg3;
-    userdata = arg4;
-
-    setObjectName(button_name);
-    setCheckState((initial_button_state == 1 ? Qt::Checked : Qt::Unchecked));
-    setText(button_name);
-
-    if (isChecked())
-        callCallBack(true);
-}
-
-
-void CvCheckBox::callCallBack(bool checked)
-{
-    if (callback)
-        callback(checked, userdata);
-}
-
-
-CvRadioButton::CvRadioButton(CvButtonbar* arg1, QString arg2, CvButtonCallback arg3, void* arg4, int initial_button_state)
-{
-    myparent = arg1;
-    button_name = arg2;
-    callback = arg3;
-    userdata = arg4;
-
-    setObjectName(button_name);
-    setChecked(initial_button_state);
-    setText(button_name);
-
-    if (isChecked())
-        callCallBack(true);
-}
-
-void CvRadioButton::callCallBack(bool checked)
-{
-    if (callback)
-        callback(checked, userdata);
-}
-
-
-//////////////////////////////////////////////////////
-// CvWinProperties
-
-
-//here CvWinProperties class
-CvWinProperties::CvWinProperties(QString name_paraWindow, QObject* /*parent*/)
-{
-    //setParent(parent);
-    type = type_CvWinProperties;
-    setWindowFlags(Qt::Tool);
-    setContentsMargins(0, 0, 0, 0);
-    setWindowTitle(name_paraWindow);
-    setObjectName(name_paraWindow);
-    resize(100, 50);
-
-    myLayout = new QBoxLayout(QBoxLayout::TopToBottom);
-    myLayout->setObjectName(QString::fromUtf8("boxLayout"));
-    myLayout->setContentsMargins(0, 0, 0, 0);
-    myLayout->setSpacing(0);
-    myLayout->setMargin(0);
-    myLayout->setSizeConstraint(QLayout::SetFixedSize);
-    setLayout(myLayout);
-
-    hide();
-}
-
-
-void CvWinProperties::closeEvent(QCloseEvent* e)
-{
-    e->accept(); //intersept the close event (not sure I really need it)
-    //an hide event is also sent. I will intercept it and do some processing
-}
-
-
-void CvWinProperties::showEvent(QShowEvent* evnt)
-{
-    //why -1,-1 ?: do this trick because the first time the code is run,
-    //no value pos was saved so we let Qt move the window in the middle of its parent (event ignored).
-    //then hide will save the last position and thus, we want to retreive it (event accepted).
-    QPoint mypos(-1, -1);
-    QSettings settings("OpenCV2", windowTitle());
-    mypos = settings.value("pos", mypos).toPoint();
-
-    if (mypos.x() >= 0)
-    {
-        move(mypos);
-        evnt->accept();
-    }
-    else
-    {
-        evnt->ignore();
-    }
-}
-
-
-void CvWinProperties::hideEvent(QHideEvent* evnt)
-{
-    QSettings settings("OpenCV2", windowTitle());
-    settings.setValue("pos", pos()); //there is an offset of 6 pixels (so the window's position is wrong -- why ?)
-    evnt->accept();
-}
-
-
-CvWinProperties::~CvWinProperties()
-{
-    //clear the setting pos
-    QSettings settings("OpenCV2", windowTitle());
-    settings.remove("pos");
-}
-
-
-//////////////////////////////////////////////////////
-// CvWindow
-
-
-CvWindow::CvWindow(QString name, int arg2)
-{
-    type = type_CvWindow;
-    moveToThread(qApp->instance()->thread());
-
-    param_flags = arg2 & 0x0000000F;
-    param_gui_mode = arg2 & 0x000000F0;
-    param_ratio_mode =  arg2 & 0x00000F00;
-
-    //setAttribute(Qt::WA_DeleteOnClose); //in other case, does not release memory
-    setContentsMargins(0, 0, 0, 0);
-    setWindowTitle(name);
-        setObjectName(name);
-
-        setFocus( Qt::PopupFocusReason ); //#1695 arrow keys are not recieved without the explicit focus
-
-    resize(400, 300);
-    setMinimumSize(1, 1);
-
-    //1: create control panel
-    if (!global_control_panel)
-        global_control_panel = createParameterWindow();
-
-    //2: Layouts
-    createBarLayout();
-    createGlobalLayout();
-
-    //3: my view
-#ifndef HAVE_QT_OPENGL
-    if (arg2 & CV_WINDOW_OPENGL)
-        CV_Error( CV_OpenGlNotSupported, "Library was built without OpenGL support" );
-    mode_display = CV_MODE_NORMAL;
-#else
-    mode_display = arg2 & CV_WINDOW_OPENGL ? CV_MODE_OPENGL : CV_MODE_NORMAL;
-    if (mode_display == CV_MODE_OPENGL)
-        param_gui_mode = CV_GUI_NORMAL;
-#endif
-    createView();
-
-    //4: shortcuts and actions
-    //5: toolBar and statusbar
-    if (param_gui_mode == CV_GUI_EXPANDED)
-    {
-        createActions();
-        createShortcuts();
-
-        createToolBar();
-        createStatusBar();
-    }
-
-    //Now attach everything
-    if (myToolBar)
-        myGlobalLayout->addWidget(myToolBar, Qt::AlignCenter);
-
-    myGlobalLayout->addWidget(myView->getWidget(), Qt::AlignCenter);
-
-    myGlobalLayout->addLayout(myBarLayout, Qt::AlignCenter);
-
-    if (myStatusBar)
-        myGlobalLayout->addWidget(myStatusBar, Qt::AlignCenter);
-
-    setLayout(myGlobalLayout);
-    show();
-}
-
-
-CvWindow::~CvWindow()
-{
-    if (guiMainThread)
-        guiMainThread->isLastWindow();
-}
-
-
-void CvWindow::setMouseCallBack(CvMouseCallback callback, void* param)
-{
-    myView->setMouseCallBack(callback, param);
-}
-
-
-void CvWindow::writeSettings()
-{
-    //organisation and application's name
-    QSettings settings("OpenCV2", QFileInfo(QApplication::applicationFilePath()).fileName());
-
-    settings.setValue("pos", pos());
-    settings.setValue("size", size());
-    settings.setValue("mode_resize" ,param_flags);
-    settings.setValue("mode_gui", param_gui_mode);
-
-    myView->writeSettings(settings);
-
-    icvSaveTrackbars(&settings);
-
-    if (global_control_panel)
-    {
-        icvSaveControlPanel();
-        settings.setValue("posPanel", global_control_panel->pos());
-    }
-}
-
-
-
-//TODO: load CV_GUI flag (done) and act accordingly (create win property if needed and attach trackbars)
-void CvWindow::readSettings()
-{
-    //organisation and application's name
-    QSettings settings("OpenCV2", QFileInfo(QApplication::applicationFilePath()).fileName());
-
-    QPoint _pos = settings.value("pos", QPoint(200, 200)).toPoint();
-    QSize _size = settings.value("size", QSize(400, 400)).toSize();
-
-    param_flags = settings.value("mode_resize", param_flags).toInt();
-    param_gui_mode = settings.value("mode_gui", param_gui_mode).toInt();
-
-    param_flags = settings.value("mode_resize", param_flags).toInt();
-
-    myView->readSettings(settings);
-
-    //trackbar here
-    icvLoadTrackbars(&settings);
-
-    resize(_size);
-    move(_pos);
-
-    if (global_control_panel)
-    {
-        icvLoadControlPanel();
-        global_control_panel->move(settings.value("posPanel", global_control_panel->pos()).toPoint());
-    }
-}
-
-
-double CvWindow::getRatio()
-{
-    return myView->getRatio();
-}
-
-
-void CvWindow::setRatio(int flags)
-{
-    myView->setRatio(flags);
-}
-
-
-int CvWindow::getPropWindow()
-{
-    return param_flags;
-}
-
-
-void CvWindow::setPropWindow(int flags)
-{
-    if (param_flags == flags) //nothing to do
-        return;
-
-    switch(flags)
-    {
-    case CV_WINDOW_NORMAL:
-        myGlobalLayout->setSizeConstraint(QLayout::SetMinAndMaxSize);
-        param_flags = flags;
-
-        break;
-
-    case CV_WINDOW_AUTOSIZE:
-        myGlobalLayout->setSizeConstraint(QLayout::SetFixedSize);
-        param_flags = flags;
-
-        break;
-
-    default:
-        ;
-    }
-}
-
-
-void CvWindow::toggleFullScreen(int flags)
-{
-    if (isFullScreen() && flags == CV_WINDOW_NORMAL)
-    {
-        showTools();
-        showNormal();
-        return;
-    }
-
-    if (!isFullScreen() && flags == CV_WINDOW_FULLSCREEN)
-    {
-        hideTools();
-        showFullScreen();
-        return;
-    }
-}
-
-
-void CvWindow::updateImage(void* arr)
-{
-    myView->updateImage(arr);
-}
-
-
-void CvWindow::displayInfo(QString text, int delayms)
-{
-    myView->startDisplayInfo(text, delayms);
-}
-
-
-void CvWindow::displayStatusBar(QString text, int delayms)
-{
-    if (myStatusBar)
-        myStatusBar->showMessage(text, delayms);
-}
-
-
-void CvWindow::enablePropertiesButton()
-{
-    vect_QActions[9]->setDisabled(false);
-}
-
-
-CvButtonbar* CvWindow::createButtonBar(QString name_bar)
-{
-    QPointer<CvButtonbar> t = new CvButtonbar(global_control_panel, name_bar);
-    t->setAlignment(Qt::AlignHCenter);
-
-    QPointer<QBoxLayout> myLayout = global_control_panel->myLayout;
-
-    myLayout->insertLayout(myLayout->count(), t);
-
-    return t;
-}
-
-
-void CvWindow::addSlider(CvWindow* w, QString name, int* value, int count, CvTrackbarCallback on_change)
-{
-    QPointer<CvTrackbar> t = new CvTrackbar(w, name, value, count, on_change);
-    t->setAlignment(Qt::AlignHCenter);
-
-    QPointer<QBoxLayout> myLayout;
-
-    if (w)
-    {
-        myLayout = w->myBarLayout;
-    }
-    else
-    {
-        myLayout = global_control_panel->myLayout;
-
-        //if first one, enable control panel
-        if (myLayout->count() == 0)
-            guiMainThread->enablePropertiesButtonEachWindow();
-    }
-
-    myLayout->insertLayout(myLayout->count(), t);
-}
-
-
-void CvWindow::addSlider2(CvWindow* w, QString name, int* value, int count, CvTrackbarCallback2 on_change, void* userdata)
-{
-    QPointer<CvTrackbar> t = new CvTrackbar(w, name, value, count, on_change, userdata);
-    t->setAlignment(Qt::AlignHCenter);
-
-    QPointer<QBoxLayout> myLayout;
-
-    if (w)
-    {
-        myLayout = w->myBarLayout;
-    }
-    else
-    {
-        myLayout = global_control_panel->myLayout;
-
-        //if first one, enable control panel
-        if (myLayout->count() == 0)
-            guiMainThread->enablePropertiesButtonEachWindow();
-    }
-
-    myLayout->insertLayout(myLayout->count(), t);
-}
-
-
-void CvWindow::setOpenGlDrawCallback(CvOpenGlDrawCallback callback, void* userdata)
-{
-    myView->setOpenGlDrawCallback(callback, userdata);
-}
-
-
-void CvWindow::setOpenGlCleanCallback(CvOpenGlCleanCallback callback, void* userdata)
-{
-    myView->setOpenGlCleanCallback(callback, userdata);
-}
-
-
-void CvWindow::makeCurrentOpenGlContext()
-{
-    myView->makeCurrentOpenGlContext();
-}
-
-
-void CvWindow::updateGl()
-{
-    myView->updateGl();
-}
-
-
-bool CvWindow::isOpenGl()
-{
-    return mode_display == CV_MODE_OPENGL;
-}
-
-
-void CvWindow::setViewportSize(QSize _size)
-{
-    myView->getWidget()->resize(_size);
-    myView->setSize(_size);
-}
-
-
-void CvWindow::createBarLayout()
-{
-    myBarLayout = new QBoxLayout(QBoxLayout::TopToBottom);
-    myBarLayout->setObjectName(QString::fromUtf8("barLayout"));
-    myBarLayout->setContentsMargins(0, 0, 0, 0);
-    myBarLayout->setSpacing(0);
-    myBarLayout->setMargin(0);
-}
-
-
-void CvWindow::createGlobalLayout()
-{
-    myGlobalLayout = new QBoxLayout(QBoxLayout::TopToBottom);
-    myGlobalLayout->setObjectName(QString::fromUtf8("boxLayout"));
-    myGlobalLayout->setContentsMargins(0, 0, 0, 0);
-    myGlobalLayout->setSpacing(0);
-    myGlobalLayout->setMargin(0);
-    setMinimumSize(1, 1);
-
-    if (param_flags == CV_WINDOW_AUTOSIZE)
-        myGlobalLayout->setSizeConstraint(QLayout::SetFixedSize);
-    else if (param_flags == CV_WINDOW_NORMAL)
-        myGlobalLayout->setSizeConstraint(QLayout::SetMinAndMaxSize);
-}
-
-
-void CvWindow::createView()
-{
-#ifdef HAVE_QT_OPENGL
-    if (isOpenGl())
-        myView = new OpenGlViewPort(this);
-    else
-#endif
-        myView = new DefaultViewPort(this, param_ratio_mode);
-}
-
-
-void CvWindow::createActions()
-{
-    vect_QActions.resize(10);
-
-    QWidget* view = myView->getWidget();
-
-    //if the shortcuts are changed in window_QT.h, we need to update the tooltip manually
-    vect_QActions[0] = new QAction(QIcon(":/left-icon"), "Panning left (CTRL+arrowLEFT)", this);
-    vect_QActions[0]->setIconVisibleInMenu(true);
-    QObject::connect(vect_QActions[0], SIGNAL(triggered()), view, SLOT(siftWindowOnLeft()));
-
-    vect_QActions[1] = new QAction(QIcon(":/right-icon"), "Panning right (CTRL+arrowRIGHT)", this);
-    vect_QActions[1]->setIconVisibleInMenu(true);
-    QObject::connect(vect_QActions[1], SIGNAL(triggered()), view, SLOT(siftWindowOnRight()));
-
-    vect_QActions[2] = new QAction(QIcon(":/up-icon"), "Panning up (CTRL+arrowUP)", this);
-    vect_QActions[2]->setIconVisibleInMenu(true);
-    QObject::connect(vect_QActions[2], SIGNAL(triggered()), view, SLOT(siftWindowOnUp()));
-
-    vect_QActions[3] = new QAction(QIcon(":/down-icon"), "Panning down (CTRL+arrowDOWN)", this);
-    vect_QActions[3]->setIconVisibleInMenu(true);
-    QObject::connect(vect_QActions[3], SIGNAL(triggered()), view, SLOT(siftWindowOnDown()) );
-
-    vect_QActions[4] = new QAction(QIcon(":/zoom_x1-icon"), "Zoom x1 (CTRL+P)", this);
-    vect_QActions[4]->setIconVisibleInMenu(true);
-    QObject::connect(vect_QActions[4], SIGNAL(triggered()), view, SLOT(resetZoom()));
-
-    vect_QActions[5] = new QAction(QIcon(":/imgRegion-icon"), tr("Zoom x%1 (see label) (CTRL+X)").arg(threshold_zoom_img_region), this);
-    vect_QActions[5]->setIconVisibleInMenu(true);
-    QObject::connect(vect_QActions[5], SIGNAL(triggered()), view, SLOT(imgRegion()));
-
-    vect_QActions[6] = new QAction(QIcon(":/zoom_in-icon"), "Zoom in (CTRL++)", this);
-    vect_QActions[6]->setIconVisibleInMenu(true);
-    QObject::connect(vect_QActions[6], SIGNAL(triggered()), view, SLOT(ZoomIn()));
-
-    vect_QActions[7] = new QAction(QIcon(":/zoom_out-icon"), "Zoom out (CTRL+-)", this);
-    vect_QActions[7]->setIconVisibleInMenu(true);
-    QObject::connect(vect_QActions[7], SIGNAL(triggered()), view, SLOT(ZoomOut()));
-
-    vect_QActions[8] = new QAction(QIcon(":/save-icon"), "Save current image (CTRL+S)", this);
-    vect_QActions[8]->setIconVisibleInMenu(true);
-    QObject::connect(vect_QActions[8], SIGNAL(triggered()), view, SLOT(saveView()));
-
-    vect_QActions[9] = new QAction(QIcon(":/properties-icon"), "Display properties window (CTRL+P)", this);
-    vect_QActions[9]->setIconVisibleInMenu(true);
-    QObject::connect(vect_QActions[9], SIGNAL(triggered()), this, SLOT(displayPropertiesWin()));
-
-    if (global_control_panel->myLayout->count() == 0)
-        vect_QActions[9]->setDisabled(true);
-}
-
-
-void CvWindow::createShortcuts()
-{
-    vect_QShortcuts.resize(10);
-
-    QWidget* view = myView->getWidget();
-
-    vect_QShortcuts[0] = new QShortcut(shortcut_panning_left, this);
-    QObject::connect(vect_QShortcuts[0], SIGNAL(activated()), view, SLOT(siftWindowOnLeft()));
-
-    vect_QShortcuts[1] = new QShortcut(shortcut_panning_right, this);
-    QObject::connect(vect_QShortcuts[1], SIGNAL(activated()), view, SLOT(siftWindowOnRight()));
-
-    vect_QShortcuts[2] = new QShortcut(shortcut_panning_up, this);
-    QObject::connect(vect_QShortcuts[2], SIGNAL(activated()), view, SLOT(siftWindowOnUp()));
-
-    vect_QShortcuts[3] = new QShortcut(shortcut_panning_down, this);
-    QObject::connect(vect_QShortcuts[3], SIGNAL(activated()), view, SLOT(siftWindowOnDown()));
-
-    vect_QShortcuts[4] = new QShortcut(shortcut_zoom_normal, this);
-    QObject::connect(vect_QShortcuts[4], SIGNAL(activated()), view, SLOT(resetZoom()));
-
-    vect_QShortcuts[5] = new QShortcut(shortcut_zoom_imgRegion, this);
-    QObject::connect(vect_QShortcuts[5], SIGNAL(activated()), view, SLOT(imgRegion()));
-
-    vect_QShortcuts[6] = new QShortcut(shortcut_zoom_in, this);
-    QObject::connect(vect_QShortcuts[6], SIGNAL(activated()), view, SLOT(ZoomIn()));
-
-    vect_QShortcuts[7] = new QShortcut(shortcut_zoom_out, this);
-    QObject::connect(vect_QShortcuts[7], SIGNAL(activated()), view, SLOT(ZoomOut()));
-
-    vect_QShortcuts[8] = new QShortcut(shortcut_save_img, this);
-    QObject::connect(vect_QShortcuts[8], SIGNAL(activated()), view, SLOT(saveView()));
-
-    vect_QShortcuts[9] = new QShortcut(shortcut_properties_win, this);
-    QObject::connect(vect_QShortcuts[9], SIGNAL(activated()), this, SLOT(displayPropertiesWin()));
-}
-
-
-void CvWindow::createToolBar()
-{
-    myToolBar = new QToolBar(this);
-    myToolBar->setFloatable(false); //is not a window
-    myToolBar->setFixedHeight(28);
-    myToolBar->setMinimumWidth(1);
-
-    foreach (QAction *a, vect_QActions)
-        myToolBar->addAction(a);
-}
-
-
-void CvWindow::createStatusBar()
-{
-    myStatusBar = new QStatusBar(this);
-    myStatusBar->setSizeGripEnabled(false);
-    myStatusBar->setFixedHeight(20);
-    myStatusBar->setMinimumWidth(1);
-    myStatusBar_msg = new QLabel;
-
-    //I comment this because if we change the style, myview (the picture)
-    //will not be the correct size anymore (will lost 2 pixel because of the borders)
-
-    //myStatusBar_msg->setFrameStyle(QFrame::Raised);
-
-    myStatusBar_msg->setAlignment(Qt::AlignHCenter);
-    myStatusBar->addWidget(myStatusBar_msg);
-}
-
-
-void CvWindow::hideTools()
-{
-    if (myToolBar)
-        myToolBar->hide();
-
-    if (myStatusBar)
-        myStatusBar->hide();
-
-    if (global_control_panel)
-        global_control_panel->hide();
-}
-
-
-void CvWindow::showTools()
-{
-    if (myToolBar)
-        myToolBar->show();
-
-    if (myStatusBar)
-        myStatusBar->show();
-}
-
-
-CvWinProperties* CvWindow::createParameterWindow()
-{
-    QString name_paraWindow = QFileInfo(QApplication::applicationFilePath()).fileName() + " settings";
-
-    CvWinProperties* result = new CvWinProperties(name_paraWindow, guiMainThread);
-
-    return result;
-}
-
-
-void CvWindow::displayPropertiesWin()
-{
-    if (global_control_panel->isHidden())
-        global_control_panel->show();
-    else
-        global_control_panel->hide();
-}
-
-
-//Need more test here !
-void CvWindow::keyPressEvent(QKeyEvent *evnt)
-{
-    //see http://doc.trolltech.com/4.6/qt.html#Key-enum
-    int key = evnt->key();
-
-        Qt::Key qtkey = static_cast<Qt::Key>(key);
-        char asciiCode = QTest::keyToAscii(qtkey);
-        if (asciiCode != 0)
-            key = static_cast<int>(asciiCode);
-        else
-            key = evnt->nativeVirtualKey(); //same codes as returned by GTK-based backend
-
-    //control plus (Z, +, -, up, down, left, right) are used for zoom/panning functions
-        if (evnt->modifiers() != Qt::ControlModifier)
-        {
-        mutexKey.lock();
-        last_key = key;
-        mutexKey.unlock();
-        key_pressed.wakeAll();
-        //evnt->accept();
-    }
-
-    QWidget::keyPressEvent(evnt);
-}
-
-
-void CvWindow::icvLoadControlPanel()
-{
-    QSettings settings("OpenCV2", QFileInfo(QApplication::applicationFilePath()).fileName() + " control panel");
-
-    int bsize = settings.beginReadArray("bars");
-
-    if (bsize == global_control_panel->myLayout->layout()->count())
-    {
-        for (int i = 0; i < bsize; ++i)
-        {
-            CvBar* t = (CvBar*) global_control_panel->myLayout->layout()->itemAt(i);
-            settings.setArrayIndex(i);
-            if (t->type == type_CvTrackbar)
-            {
-                if (t->name_bar == settings.value("namebar").toString())
-                {
-                    ((CvTrackbar*)t)->slider->setValue(settings.value("valuebar").toInt());
-                }
-            }
-            if (t->type == type_CvButtonbar)
-            {
-                int subsize = settings.beginReadArray(QString("buttonbar")+i);
-
-                if ( subsize == ((CvButtonbar*)t)->layout()->count() )
-                    icvLoadButtonbar((CvButtonbar*)t,&settings);
-
-                settings.endArray();
-            }
-        }
-    }
-
-    settings.endArray();
-}
-
-
-void CvWindow::icvSaveControlPanel()
-{
-    QSettings settings("OpenCV2", QFileInfo(QApplication::applicationFilePath()).fileName()+" control panel");
-
-    settings.beginWriteArray("bars");
-
-    for (int i = 0; i < global_control_panel->myLayout->layout()->count(); ++i)
-    {
-        CvBar* t = (CvBar*) global_control_panel->myLayout->layout()->itemAt(i);
-        settings.setArrayIndex(i);
-        if (t->type == type_CvTrackbar)
-        {
-            settings.setValue("namebar", QString(t->name_bar));
-            settings.setValue("valuebar",((CvTrackbar*)t)->slider->value());
-        }
-        if (t->type == type_CvButtonbar)
-        {
-            settings.beginWriteArray(QString("buttonbar")+i);
-            icvSaveButtonbar((CvButtonbar*)t,&settings);
-            settings.endArray();
-        }
-    }
-
-    settings.endArray();
-}
-
-
-void CvWindow::icvSaveButtonbar(CvButtonbar* b, QSettings* settings)
-{
-    for (int i = 0, count = b->layout()->count(); i < count; ++i)
-    {
-        settings->setArrayIndex(i);
-
-        QWidget* temp = (QWidget*) b->layout()->itemAt(i)->widget();
-        QString myclass(QLatin1String(temp->metaObject()->className()));
-
-        if (myclass == "CvPushButton")
-        {
-            CvPushButton* button = (CvPushButton*) temp;
-            settings->setValue("namebutton", button->text());
-            settings->setValue("valuebutton", int(button->isChecked()));
-        }
-        else if (myclass == "CvCheckBox")
-        {
-            CvCheckBox* button = (CvCheckBox*) temp;
-            settings->setValue("namebutton", button->text());
-            settings->setValue("valuebutton", int(button->isChecked()));
-        }
-        else if (myclass == "CvRadioButton")
-        {
-            CvRadioButton* button = (CvRadioButton*) temp;
-            settings->setValue("namebutton", button->text());
-            settings->setValue("valuebutton", int(button->isChecked()));
-        }
-    }
-}
-
-
-void CvWindow::icvLoadButtonbar(CvButtonbar* b, QSettings* settings)
-{
-    for (int i = 0, count = b->layout()->count(); i < count; ++i)
-    {
-        settings->setArrayIndex(i);
-
-        QWidget* temp = (QWidget*) b->layout()->itemAt(i)->widget();
-        QString myclass(QLatin1String(temp->metaObject()->className()));
-
-        if (myclass == "CvPushButton")
-        {
-            CvPushButton* button = (CvPushButton*) temp;
-
-            if (button->text() == settings->value("namebutton").toString())
-                button->setChecked(settings->value("valuebutton").toInt());
-        }
-        else if (myclass == "CvCheckBox")
-        {
-            CvCheckBox* button = (CvCheckBox*) temp;
-
-            if (button->text() == settings->value("namebutton").toString())
-                button->setChecked(settings->value("valuebutton").toInt());
-        }
-        else if (myclass == "CvRadioButton")
-        {
-            CvRadioButton* button = (CvRadioButton*) temp;
-
-            if (button->text() == settings->value("namebutton").toString())
-                button->setChecked(settings->value("valuebutton").toInt());
-        }
-
-    }
-}
-
-
-void CvWindow::icvLoadTrackbars(QSettings* settings)
-{
-    int bsize = settings->beginReadArray("trackbars");
-
-    //trackbar are saved in the same order, so no need to use icvFindTrackbarByName
-
-    if (myBarLayout->layout()->count() == bsize) //if not the same number, the window saved and loaded is not the same (nb trackbar not equal)
-    {
-        for (int i = 0; i < bsize; ++i)
-        {
-            settings->setArrayIndex(i);
-
-            CvTrackbar* t = (CvTrackbar*) myBarLayout->layout()->itemAt(i);
-
-            if (t->name_bar == settings->value("name").toString())
-                t->slider->setValue(settings->value("value").toInt());
-
-        }
-    }
-
-    settings->endArray();
-}
-
-
-void CvWindow::icvSaveTrackbars(QSettings* settings)
-{
-    settings->beginWriteArray("trackbars");
-
-    for (int i = 0; i < myBarLayout->layout()->count(); ++i)
-    {
-        settings->setArrayIndex(i);
-
-        CvTrackbar* t = (CvTrackbar*) myBarLayout->layout()->itemAt(i);
-
-        settings->setValue("name", t->name_bar);
-        settings->setValue("value", t->slider->value());
-    }
-
-    settings->endArray();
-}
-
-
-//////////////////////////////////////////////////////
-// DefaultViewPort
-
-
-DefaultViewPort::DefaultViewPort(CvWindow* arg, int arg2) : QGraphicsView(arg), image2Draw_mat(0)
-{
-    centralWidget = arg;
-    param_keepRatio = arg2;
-
-    setContentsMargins(0, 0, 0, 0);
-    setMinimumSize(1, 1);
-    setAlignment(Qt::AlignHCenter);
-
-    setObjectName(QString::fromUtf8("graphicsView"));
-
-    timerDisplay = new QTimer(this);
-    timerDisplay->setSingleShot(true);
-    connect(timerDisplay, SIGNAL(timeout()), this, SLOT(stopDisplayInfo()));
-
-    drawInfo = false;
-    positionGrabbing = QPointF(0, 0);
-    positionCorners = QRect(0, 0, size().width(), size().height());
-
-    on_mouse = 0;
-    on_mouse_param = 0;
-    mouseCoordinate = QPoint(-1, -1);
-
-    //no border
-    setStyleSheet( "QGraphicsView { border-style: none; }" );
-
-    image2Draw_mat = cvCreateMat(viewport()->height(), viewport()->width(), CV_8UC3);
-    cvZero(image2Draw_mat);
-
-    nbChannelOriginImage = 0;
-
-    setInteractive(false);
-    setMouseTracking(true); //receive mouse event everytime
-}
-
-
-DefaultViewPort::~DefaultViewPort()
-{
-    if (image2Draw_mat)
-        cvReleaseMat(&image2Draw_mat);
-}
-
-
-QWidget* DefaultViewPort::getWidget()
-{
-    return this;
-}
-
-
-void DefaultViewPort::setMouseCallBack(CvMouseCallback m, void* param)
-{
-    on_mouse = m;
-
-    on_mouse_param = param;
-}
-
-void DefaultViewPort::writeSettings(QSettings& settings)
-{
-    settings.setValue("matrix_view.m11", param_matrixWorld.m11());
-    settings.setValue("matrix_view.m12", param_matrixWorld.m12());
-    settings.setValue("matrix_view.m13", param_matrixWorld.m13());
-    settings.setValue("matrix_view.m21", param_matrixWorld.m21());
-    settings.setValue("matrix_view.m22", param_matrixWorld.m22());
-    settings.setValue("matrix_view.m23", param_matrixWorld.m23());
-    settings.setValue("matrix_view.m31", param_matrixWorld.m31());
-    settings.setValue("matrix_view.m32", param_matrixWorld.m32());
-    settings.setValue("matrix_view.m33", param_matrixWorld.m33());
-}
-
-
-void DefaultViewPort::readSettings(QSettings& settings)
-{
-    qreal m11 = settings.value("matrix_view.m11", param_matrixWorld.m11()).toDouble();
-    qreal m12 = settings.value("matrix_view.m12", param_matrixWorld.m12()).toDouble();
-    qreal m13 = settings.value("matrix_view.m13", param_matrixWorld.m13()).toDouble();
-    qreal m21 = settings.value("matrix_view.m21", param_matrixWorld.m21()).toDouble();
-    qreal m22 = settings.value("matrix_view.m22", param_matrixWorld.m22()).toDouble();
-    qreal m23 = settings.value("matrix_view.m23", param_matrixWorld.m23()).toDouble();
-    qreal m31 = settings.value("matrix_view.m31", param_matrixWorld.m31()).toDouble();
-    qreal m32 = settings.value("matrix_view.m32", param_matrixWorld.m32()).toDouble();
-    qreal m33 = settings.value("matrix_view.m33", param_matrixWorld.m33()).toDouble();
-
-    param_matrixWorld = QTransform(m11, m12, m13, m21, m22, m23, m31, m32, m33);
-}
-
-
-double DefaultViewPort::getRatio()
-{
-    return param_keepRatio;
-}
-
-
-void DefaultViewPort::setRatio(int flags)
-{
-    if (getRatio() == flags) //nothing to do
-        return;
-
-    //if valid flags
-    if (flags == CV_WINDOW_FREERATIO || flags == CV_WINDOW_KEEPRATIO)
-    {
-        centralWidget->param_ratio_mode = flags;
-        param_keepRatio = flags;
-        updateGeometry();
-        viewport()->update();
-    }
-}
-
-
-void DefaultViewPort::updateImage(const CvArr* arr)
-{
-    CV_Assert(arr);
-
-    CvMat* mat, stub;
-    int origin = 0;
-
-    if (CV_IS_IMAGE_HDR(arr))
-        origin = ((IplImage*)arr)->origin;
-
-    mat = cvGetMat(arr, &stub);
-
-    if (!image2Draw_mat || !CV_ARE_SIZES_EQ(image2Draw_mat, mat))
-    {
-        if (image2Draw_mat)
-            cvReleaseMat(&image2Draw_mat);
-
-        //the image in ipl (to do a deep copy with cvCvtColor)
-        image2Draw_mat = cvCreateMat(mat->rows, mat->cols, CV_8UC3);
-        image2Draw_qt = QImage(image2Draw_mat->data.ptr, image2Draw_mat->cols, image2Draw_mat->rows, image2Draw_mat->step, QImage::Format_RGB888);
-
-        //use to compute mouse coordinate, I need to update the ratio here and in resizeEvent
-        ratioX = width() / float(image2Draw_mat->cols);
-        ratioY = height() / float(image2Draw_mat->rows);
-
-        updateGeometry();
-    }
-
-    nbChannelOriginImage = cvGetElemType(mat);
-
-    cvConvertImage(mat, image2Draw_mat, (origin != 0 ? CV_CVTIMG_FLIP : 0) + CV_CVTIMG_SWAP_RB);
-
-    viewport()->update();
-}
-
-
-void DefaultViewPort::startDisplayInfo(QString text, int delayms)
-{
-    if (timerDisplay->isActive())
-        stopDisplayInfo();
-
-    infoText = text;
-    if (delayms > 0) timerDisplay->start(delayms);
-    drawInfo = true;
-}
-
-
-void DefaultViewPort::setOpenGlDrawCallback(CvOpenGlDrawCallback /*callback*/, void* /*userdata*/)
-{
-    CV_Error(CV_OpenGlNotSupported, "Window doesn't support OpenGL");
-}
-
-
-void DefaultViewPort::setOpenGlCleanCallback(CvOpenGlCleanCallback /*callback*/, void* /*userdata*/)
-{
-    CV_Error(CV_OpenGlNotSupported, "Window doesn't support OpenGL");
-}
-
-
-void DefaultViewPort::makeCurrentOpenGlContext()
-{
-    CV_Error(CV_OpenGlNotSupported, "Window doesn't support OpenGL");
-}
-
-
-void DefaultViewPort::updateGl()
-{
-    CV_Error(CV_OpenGlNotSupported, "Window doesn't support OpenGL");
-}
-
-
-//Note: move 2 percent of the window
-void DefaultViewPort::siftWindowOnLeft()
-{
-    float delta = 2 * width() / (100.0 * param_matrixWorld.m11());
-    moveView(QPointF(delta, 0));
-}
-
-
-//Note: move 2 percent of the window
-void DefaultViewPort::siftWindowOnRight()
-{
-    float delta = -2 * width() / (100.0 * param_matrixWorld.m11());
-    moveView(QPointF(delta, 0));
-}
-
-
-//Note: move 2 percent of the window
-void DefaultViewPort::siftWindowOnUp()
-{
-    float delta = 2 * height() / (100.0 * param_matrixWorld.m11());
-    moveView(QPointF(0, delta));
-}
-
-
-//Note: move 2 percent of the window
-void DefaultViewPort::siftWindowOnDown()
-{
-    float delta = -2 * height() / (100.0 * param_matrixWorld.m11());
-    moveView(QPointF(0, delta));
-}
-
-
-void DefaultViewPort::imgRegion()
-{
-    scaleView((threshold_zoom_img_region / param_matrixWorld.m11() - 1) * 5, QPointF(size().width() / 2, size().height() / 2));
-}
-
-
-void DefaultViewPort::resetZoom()
-{
-    param_matrixWorld.reset();
-    controlImagePosition();
-}
-
-
-void DefaultViewPort::ZoomIn()
-{
-    scaleView(0.5, QPointF(size().width() / 2, size().height() / 2));
-}
-
-
-void DefaultViewPort::ZoomOut()
-{
-    scaleView(-0.5, QPointF(size().width() / 2, size().height() / 2));
-}
-
-
-//can save as JPG, JPEG, BMP, PNG
-void DefaultViewPort::saveView()
-{
-    QDate date_d = QDate::currentDate();
-    QString date_s = date_d.toString("dd.MM.yyyy");
-    QString name_s = centralWidget->windowTitle() + "_screenshot_" + date_s;
-
-    QString fileName = QFileDialog::getSaveFileName(this, tr("Save File %1").arg(name_s), name_s + ".png", tr("Images (*.png *.jpg *.bmp *.jpeg)"));
-
-    if (!fileName.isEmpty()) //save the picture
-    {
-        QString extension = fileName.right(3);
-
-        //   (no need anymore) create the image resized to receive the 'screenshot'
-        //    image2Draw_qt_resized = QImage(viewport()->width(), viewport()->height(),QImage::Format_RGB888);
-
-        QPainter saveimage(&image2Draw_qt_resized);
-        this->render(&saveimage);
-
-        // Save it..
-        if (QString::compare(extension, "png", Qt::CaseInsensitive) == 0)
-        {
-            image2Draw_qt_resized.save(fileName, "PNG");
-            return;
-        }
-
-        if (QString::compare(extension, "jpg", Qt::CaseInsensitive) == 0)
-        {
-            image2Draw_qt_resized.save(fileName, "JPG");
-            return;
-        }
-
-        if (QString::compare(extension, "bmp", Qt::CaseInsensitive) == 0)
-        {
-            image2Draw_qt_resized.save(fileName, "BMP");
-            return;
-        }
-
-        if (QString::compare(extension, "jpeg", Qt::CaseInsensitive) == 0)
-        {
-            image2Draw_qt_resized.save(fileName, "JPEG");
-            return;
-        }
-
-        CV_Error(CV_StsNullPtr, "file extension not recognized, please choose between JPG, JPEG, BMP or PNG");
-    }
-}
-
-
-void DefaultViewPort::contextMenuEvent(QContextMenuEvent* evnt)
-{
-    if (centralWidget->vect_QActions.size() > 0)
-    {
-        QMenu menu(this);
-
-        foreach (QAction *a, centralWidget->vect_QActions)
-            menu.addAction(a);
-
-        menu.exec(evnt->globalPos());
-    }
-}
-
-
-void DefaultViewPort::resizeEvent(QResizeEvent* evnt)
-{
-    controlImagePosition();
-
-    //use to compute mouse coordinate, I need to update the ratio here and in resizeEvent
-    ratioX = width() / float(image2Draw_mat->cols);
-    ratioY = height() / float(image2Draw_mat->rows);
-
-    if (param_keepRatio == CV_WINDOW_KEEPRATIO)//to keep the same aspect ratio
-    {
-        QSize newSize = QSize(image2Draw_mat->cols, image2Draw_mat->rows);
-        newSize.scale(evnt->size(), Qt::KeepAspectRatio);
-
-        //imageWidth/imageHeight = newWidth/newHeight +/- epsilon
-        //ratioX = ratioY +/- epsilon
-        //||ratioX - ratioY|| = epsilon
-        if (fabs(ratioX - ratioY) * 100 > ratioX) //avoid infinity loop / epsilon = 1% of ratioX
-        {
-            resize(newSize);
-
-            //move to the middle
-            //newSize get the delta offset to place the picture in the middle of its parent
-            newSize = (evnt->size() - newSize) / 2;
-
-            //if the toolbar is displayed, avoid drawing myview on top of it
-            if (centralWidget->myToolBar)
-                if(!centralWidget->myToolBar->isHidden())
-                    newSize += QSize(0, centralWidget->myToolBar->height());
-
-            move(newSize.width(), newSize.height());
-        }
-    }
-
-    return QGraphicsView::resizeEvent(evnt);
-}
-
-
-void DefaultViewPort::wheelEvent(QWheelEvent* evnt)
-{
-    scaleView(evnt->delta() / 240.0, evnt->pos());
-    viewport()->update();
-}
-
-
-void DefaultViewPort::mousePressEvent(QMouseEvent* evnt)
-{
-    int cv_event = -1, flags = 0;
-    QPoint pt = evnt->pos();
-
-    //icvmouseHandler: pass parameters for cv_event, flags
-    icvmouseHandler(evnt, mouse_down, cv_event, flags);
-    icvmouseProcessing(QPointF(pt), cv_event, flags);
-
-    if (param_matrixWorld.m11()>1)
-    {
-        setCursor(Qt::ClosedHandCursor);
-        positionGrabbing = evnt->pos();
-    }
-
-    QWidget::mousePressEvent(evnt);
-}
-
-
-void DefaultViewPort::mouseReleaseEvent(QMouseEvent* evnt)
-{
-    int cv_event = -1, flags = 0;
-    QPoint pt = evnt->pos();
-
-    //icvmouseHandler: pass parameters for cv_event, flags
-    icvmouseHandler(evnt, mouse_up, cv_event, flags);
-    icvmouseProcessing(QPointF(pt), cv_event, flags);
-
-    if (param_matrixWorld.m11()>1)
-        setCursor(Qt::OpenHandCursor);
-
-    QWidget::mouseReleaseEvent(evnt);
-}
-
-
-void DefaultViewPort::mouseDoubleClickEvent(QMouseEvent* evnt)
-{
-    int cv_event = -1, flags = 0;
-    QPoint pt = evnt->pos();
-
-    //icvmouseHandler: pass parameters for cv_event, flags
-    icvmouseHandler(evnt, mouse_dbclick, cv_event, flags);
-    icvmouseProcessing(QPointF(pt), cv_event, flags);
-
-    QWidget::mouseDoubleClickEvent(evnt);
-}
-
-
-void DefaultViewPort::mouseMoveEvent(QMouseEvent* evnt)
-{
-    int cv_event = CV_EVENT_MOUSEMOVE, flags = 0;
-    QPoint pt = evnt->pos();
-
-    //icvmouseHandler: pass parameters for cv_event, flags
-    icvmouseHandler(evnt, mouse_move, cv_event, flags);
-    icvmouseProcessing(QPointF(pt), cv_event, flags);
-
-    if (param_matrixWorld.m11() > 1 && evnt->buttons() == Qt::LeftButton)
-    {
-        QPointF dxy = (pt - positionGrabbing)/param_matrixWorld.m11();
-        positionGrabbing = evnt->pos();
-        moveView(dxy);
-    }
-
-    //I update the statusbar here because if the user does a cvWaitkey(0) (like with inpaint.cpp)
-    //the status bar will only be repaint when a click occurs.
-    if (centralWidget->myStatusBar)
-        viewport()->update();
-
-    QWidget::mouseMoveEvent(evnt);
-}
-
-
-void DefaultViewPort::paintEvent(QPaintEvent* evnt)
-{
-    QPainter myPainter(viewport());
-    myPainter.setWorldTransform(param_matrixWorld);
-
-    draw2D(&myPainter);
-
-    //Now disable matrixWorld for overlay display
-    myPainter.setWorldMatrixEnabled(false);
-
-    //in mode zoom/panning
-    if (param_matrixWorld.m11() > 1)
-    {
-        if (param_matrixWorld.m11() >= threshold_zoom_img_region)
-        {
-            if (centralWidget->param_flags == CV_WINDOW_NORMAL)
-                startDisplayInfo("WARNING: The values displayed are the resized image's values. If you want the original image's values, use CV_WINDOW_AUTOSIZE", 1000);
-
-            drawImgRegion(&myPainter);
-        }
-
-        drawViewOverview(&myPainter);
-    }
-
-    //for information overlay
-    if (drawInfo)
-        drawInstructions(&myPainter);
-
-    //for statusbar
-    if (centralWidget->myStatusBar)
-        drawStatusBar();
-
-    QGraphicsView::paintEvent(evnt);
-}
-
-
-void DefaultViewPort::stopDisplayInfo()
-{
-    timerDisplay->stop();
-    drawInfo = false;
-}
-
-
-inline bool DefaultViewPort::isSameSize(IplImage* img1, IplImage* img2)
-{
-    return img1->width == img2->width && img1->height == img2->height;
-}
-
-
-void DefaultViewPort::controlImagePosition()
-{
-    qreal left, top, right, bottom;
-
-    //after check top-left, bottom right corner to avoid getting "out" during zoom/panning
-    param_matrixWorld.map(0,0,&left,&top);
-
-    if (left > 0)
-    {
-        param_matrixWorld.translate(-left,0);
-        left = 0;
-    }
-    if (top > 0)
-    {
-        param_matrixWorld.translate(0,-top);
-        top = 0;
-    }
-    //-------
-
-    QSize sizeImage = size();
-    param_matrixWorld.map(sizeImage.width(),sizeImage.height(),&right,&bottom);
-    if (right < sizeImage.width())
-    {
-        param_matrixWorld.translate(sizeImage.width()-right,0);
-        right = sizeImage.width();
-    }
-    if (bottom < sizeImage.height())
-    {
-        param_matrixWorld.translate(0,sizeImage.height()-bottom);
-        bottom = sizeImage.height();
-    }
-
-    //save corner position
-    positionCorners.setTopLeft(QPoint(left,top));
-    positionCorners.setBottomRight(QPoint(right,bottom));
-    //save also the inv matrix
-    matrixWorld_inv = param_matrixWorld.inverted();
-
-    //viewport()->update();
-}
-
-void DefaultViewPort::moveView(QPointF delta)
-{
-    param_matrixWorld.translate(delta.x(),delta.y());
-    controlImagePosition();
-    viewport()->update();
-}
-
-//factor is -0.5 (zoom out) or 0.5 (zoom in)
-void DefaultViewPort::scaleView(qreal factor,QPointF center)
-{
-    factor/=5;//-0.1 <-> 0.1
-    factor+=1;//0.9 <-> 1.1
-
-    //limit zoom out ---
-    if (param_matrixWorld.m11()==1 && factor < 1)
-        return;
-
-    if (param_matrixWorld.m11()*factor<1)
-        factor = 1/param_matrixWorld.m11();
-
-
-    //limit zoom int ---
-    if (param_matrixWorld.m11()>100 && factor > 1)
-        return;
-
-    //inverse the transform
-    int a, b;
-    matrixWorld_inv.map(center.x(),center.y(),&a,&b);
-
-    param_matrixWorld.translate(a-factor*a,b-factor*b);
-    param_matrixWorld.scale(factor,factor);
-
-    controlImagePosition();
-
-    //display new zoom
-    if (centralWidget->myStatusBar)
-        centralWidget->displayStatusBar(tr("Zoom: %1%").arg(param_matrixWorld.m11()*100),1000);
-
-    if (param_matrixWorld.m11()>1)
-        setCursor(Qt::OpenHandCursor);
-    else
-        unsetCursor();
-}
-
-
-//up, down, dclick, move
-void DefaultViewPort::icvmouseHandler(QMouseEvent *evnt, type_mouse_event category, int &cv_event, int &flags)
-{
-    Qt::KeyboardModifiers modifiers = evnt->modifiers();
-    Qt::MouseButtons buttons = evnt->buttons();
-
-    flags = 0;
-    if(modifiers & Qt::ShiftModifier)
-        flags |= CV_EVENT_FLAG_SHIFTKEY;
-    if(modifiers & Qt::ControlModifier)
-        flags |= CV_EVENT_FLAG_CTRLKEY;
-    if(modifiers & Qt::AltModifier)
-        flags |= CV_EVENT_FLAG_ALTKEY;
-
-    if(buttons & Qt::LeftButton)
-        flags |= CV_EVENT_FLAG_LBUTTON;
-    if(buttons & Qt::RightButton)
-        flags |= CV_EVENT_FLAG_RBUTTON;
-    if(buttons & Qt::MidButton)
-        flags |= CV_EVENT_FLAG_MBUTTON;
-
-    cv_event = CV_EVENT_MOUSEMOVE;
-    switch(evnt->button())
-    {
-    case Qt::LeftButton:
-        cv_event = tableMouseButtons[category][0];
-        flags |= CV_EVENT_FLAG_LBUTTON;
-        break;
-    case Qt::RightButton:
-        cv_event = tableMouseButtons[category][1];
-        flags |= CV_EVENT_FLAG_RBUTTON;
-        break;
-    case Qt::MidButton:
-        cv_event = tableMouseButtons[category][2];
-        flags |= CV_EVENT_FLAG_MBUTTON;
-        break;
-    default:;
-    }
-}
-
-
-void DefaultViewPort::icvmouseProcessing(QPointF pt, int cv_event, int flags)
-{
-    //to convert mouse coordinate
-    qreal pfx, pfy;
-    matrixWorld_inv.map(pt.x(),pt.y(),&pfx,&pfy);
-
-    mouseCoordinate.rx()=floor(pfx/ratioX);
-    mouseCoordinate.ry()=floor(pfy/ratioY);
-
-    if (on_mouse)
-        on_mouse( cv_event, mouseCoordinate.x(),
-            mouseCoordinate.y(), flags, on_mouse_param );
-}
-
-
-QSize DefaultViewPort::sizeHint() const
-{
-    if(image2Draw_mat)
-        return QSize(image2Draw_mat->cols, image2Draw_mat->rows);
-    else
-        return QGraphicsView::sizeHint();
-}
-
-
-void DefaultViewPort::draw2D(QPainter *painter)
-{
-    image2Draw_qt = QImage(image2Draw_mat->data.ptr, image2Draw_mat->cols, image2Draw_mat->rows,image2Draw_mat->step,QImage::Format_RGB888);
-<<<<<<< HEAD
-    image2Draw_qt_resized = image2Draw_qt.scaled(viewport()->width(),viewport()->height(),Qt::IgnoreAspectRatio,Qt::FastTransformation);//Qt::SmoothTransformation);
-    painter->drawImage(0,0,image2Draw_qt_resized);
-=======
-    painter->drawImage(QRect(0,0,viewport()->width(),viewport()->height()), image2Draw_qt, QRect(0,0, image2Draw_qt.width(), image2Draw_qt.height()) );
->>>>>>> f4e33ea0
-}
-
-//only if CV_8UC1 or CV_8UC3
-void DefaultViewPort::drawStatusBar()
-{
-    if (nbChannelOriginImage!=CV_8UC1 && nbChannelOriginImage!=CV_8UC3)
-        return;
-
-    if (mouseCoordinate.x()>=0 &&
-        mouseCoordinate.y()>=0 &&
-        mouseCoordinate.x()<image2Draw_qt.width() &&
-        mouseCoordinate.y()<image2Draw_qt.height())
-//  if (mouseCoordinate.x()>=0 && mouseCoordinate.y()>=0)
-    {
-        QRgb rgbValue = image2Draw_qt.pixel(mouseCoordinate);
-
-        if (nbChannelOriginImage==CV_8UC3 )
-        {
-            centralWidget->myStatusBar_msg->setText(tr("<font color='black'>(x=%1, y=%2) ~ </font>")
-                .arg(mouseCoordinate.x())
-                .arg(mouseCoordinate.y())+
-                tr("<font color='red'>R:%3 </font>").arg(qRed(rgbValue))+//.arg(value.val[0])+
-                tr("<font color='green'>G:%4 </font>").arg(qGreen(rgbValue))+//.arg(value.val[1])+
-                tr("<font color='blue'>B:%5</font>").arg(qBlue(rgbValue))//.arg(value.val[2])
-                );
-        }
-
-        if (nbChannelOriginImage==CV_8UC1)
-        {
-            //all the channel have the same value (because of cvconvertimage), so only the r channel is dsplayed
-            centralWidget->myStatusBar_msg->setText(tr("<font color='black'>(x=%1, y=%2) ~ </font>")
-                .arg(mouseCoordinate.x())
-                .arg(mouseCoordinate.y())+
-                tr("<font color='grey'>L:%3 </font>").arg(qRed(rgbValue))
-                );
-        }
-    }
-}
-
-//accept only CV_8UC1 and CV_8UC8 image for now
-void DefaultViewPort::drawImgRegion(QPainter *painter)
-{
-
-    if (nbChannelOriginImage!=CV_8UC1 && nbChannelOriginImage!=CV_8UC3)
-        return;
-
-    qreal offsetX = param_matrixWorld.dx()/param_matrixWorld.m11();
-    offsetX = offsetX - floor(offsetX);
-    qreal offsetY = param_matrixWorld.dy()/param_matrixWorld.m11();
-    offsetY = offsetY - floor(offsetY);
-
-    QSize view = size();
-    QVarLengthArray<QLineF, 30> linesX;
-    for (qreal _x = offsetX*param_matrixWorld.m11(); _x < view.width(); _x += param_matrixWorld.m11() )
-        linesX.append(QLineF(_x, 0, _x, view.height()));
-
-    QVarLengthArray<QLineF, 30> linesY;
-    for (qreal _y = offsetY*param_matrixWorld.m11(); _y < view.height(); _y += param_matrixWorld.m11() )
-        linesY.append(QLineF(0, _y, view.width(), _y));
-
-
-    QFont f = painter->font();
-    int original_font_size = f.pointSize();
-    //change font size
-    //f.setPointSize(4+(param_matrixWorld.m11()-threshold_zoom_img_region)/5);
-    f.setPixelSize(10+(param_matrixWorld.m11()-threshold_zoom_img_region)/5);
-    painter->setFont(f);
-    QString val;
-    QRgb rgbValue;
-
-    QPointF point1;//sorry, I do not know how to name it
-    QPointF point2;//idem
-
-    for (int j=-1;j<height()/param_matrixWorld.m11();j++)//-1 because display the pixels top rows left colums
-        for (int i=-1;i<width()/param_matrixWorld.m11();i++)//-1
-        {
-            point1.setX((i+offsetX)*param_matrixWorld.m11());
-            point1.setY((j+offsetY)*param_matrixWorld.m11());
-
-            matrixWorld_inv.map(point1.x(),point1.y(),&point2.rx(),&point2.ry());
-
-            point2.rx()= (long) (point2.x() + 0.5);
-            point2.ry()= (long) (point2.y() + 0.5);
-
-            if (point2.x() >= 0 && point2.y() >= 0)
-                rgbValue = image2Draw_qt_resized.pixel(QPoint(point2.x(),point2.y()));
-            else
-                rgbValue = qRgb(0,0,0);
-
-            if (nbChannelOriginImage==CV_8UC3)
-            {
-                //for debug
-                /*
-                val = tr("%1 %2").arg(point2.x()).arg(point2.y());
-                painter->setPen(QPen(Qt::black, 1));
-                painter->drawText(QRect(point1.x(),point1.y(),param_matrixWorld.m11(),param_matrixWorld.m11()/2),
-                    Qt::AlignCenter, val);
-                */
-
-                val = tr("%1").arg(qRed(rgbValue));
-                painter->setPen(QPen(Qt::red, 1));
-                painter->drawText(QRect(point1.x(),point1.y(),param_matrixWorld.m11(),param_matrixWorld.m11()/3),
-                    Qt::AlignCenter, val);
-
-                val = tr("%1").arg(qGreen(rgbValue));
-                painter->setPen(QPen(Qt::green, 1));
-                painter->drawText(QRect(point1.x(),point1.y()+param_matrixWorld.m11()/3,param_matrixWorld.m11(),param_matrixWorld.m11()/3),
-                    Qt::AlignCenter, val);
-
-                val = tr("%1").arg(qBlue(rgbValue));
-                painter->setPen(QPen(Qt::blue, 1));
-                painter->drawText(QRect(point1.x(),point1.y()+2*param_matrixWorld.m11()/3,param_matrixWorld.m11(),param_matrixWorld.m11()/3),
-                    Qt::AlignCenter, val);
-
-            }
-
-            if (nbChannelOriginImage==CV_8UC1)
-            {
-
-                val = tr("%1").arg(qRed(rgbValue));
-                painter->drawText(QRect(point1.x(),point1.y(),param_matrixWorld.m11(),param_matrixWorld.m11()),
-                    Qt::AlignCenter, val);
-            }
-        }
-
-        painter->setPen(QPen(Qt::black, 1));
-        painter->drawLines(linesX.data(), linesX.size());
-        painter->drawLines(linesY.data(), linesY.size());
-
-        //restore font size
-        f.setPointSize(original_font_size);
-        painter->setFont(f);
-
-}
-
-void DefaultViewPort::drawViewOverview(QPainter *painter)
-{
-    QSize viewSize = size();
-    viewSize.scale ( 100, 100,Qt::KeepAspectRatio );
-
-    const int margin = 5;
-
-    //draw the image's location
-    painter->setBrush(QColor(0, 0, 0, 127));
-    painter->setPen(Qt::darkGreen);
-    painter->drawRect(QRect(width()-viewSize.width()-margin, 0,viewSize.width(),viewSize.height()));
-
-    //daw the view's location inside the image
-    qreal ratioSize = 1/param_matrixWorld.m11();
-    qreal ratioWindow = (qreal)(viewSize.height())/(qreal)(size().height());
-    painter->setPen(Qt::darkBlue);
-    painter->drawRect(QRectF(width()-viewSize.width()-positionCorners.left()*ratioSize*ratioWindow-margin,
-        -positionCorners.top()*ratioSize*ratioWindow,
-        (viewSize.width()-1)*ratioSize,
-        (viewSize.height()-1)*ratioSize)
-        );
-}
-
-void DefaultViewPort::drawInstructions(QPainter *painter)
-{
-    QFontMetrics metrics = QFontMetrics(font());
-    int border = qMax(4, metrics.leading());
-
-    QRect qrect = metrics.boundingRect(0, 0, width() - 2*border, int(height()*0.125),
-        Qt::AlignCenter | Qt::TextWordWrap, infoText);
-    painter->setRenderHint(QPainter::TextAntialiasing);
-    painter->fillRect(QRect(0, 0, width(), qrect.height() + 2*border),
-        QColor(0, 0, 0, 127));
-    painter->setPen(Qt::white);
-    painter->fillRect(QRect(0, 0, width(), qrect.height() + 2*border),
-        QColor(0, 0, 0, 127));
-
-    painter->drawText((width() - qrect.width())/2, border,
-        qrect.width(), qrect.height(),
-        Qt::AlignCenter | Qt::TextWordWrap, infoText);
-}
-
-
-void DefaultViewPort::setSize(QSize /*size_*/)
-{
-}
-
-
-//////////////////////////////////////////////////////
-// OpenGlViewPort
-
-#ifdef HAVE_QT_OPENGL
-
-OpenGlViewPort::OpenGlViewPort(QWidget* _parent) : QGLWidget(_parent), size(-1, -1)
-{
-    mouseCallback = 0;
-    mouseData = 0;
-
-    glDrawCallback = 0;
-    glDrawData = 0;
-
-    glCleanCallback = 0;
-    glCleanData = 0;
-
-    glFuncTab = 0;
-}
-
-OpenGlViewPort::~OpenGlViewPort()
-{
-    if (glFuncTab)
-        delete glFuncTab;
-
-    setOpenGlCleanCallback(0, 0);
-}
-
-QWidget* OpenGlViewPort::getWidget()
-{
-    return this;
-}
-
-void OpenGlViewPort::setMouseCallBack(CvMouseCallback callback, void* param)
-{
-    mouseCallback = callback;
-    mouseData = param;
-}
-
-void OpenGlViewPort::writeSettings(QSettings& /*settings*/)
-{
-}
-
-void OpenGlViewPort::readSettings(QSettings& /*settings*/)
-{
-}
-
-double OpenGlViewPort::getRatio()
-{
-    return (double)width() / height();
-}
-
-void OpenGlViewPort::setRatio(int /*flags*/)
-{
-}
-
-void OpenGlViewPort::updateImage(const CvArr* /*arr*/)
-{
-}
-
-void OpenGlViewPort::startDisplayInfo(QString /*text*/, int /*delayms*/)
-{
-}
-
-void OpenGlViewPort::setOpenGlDrawCallback(CvOpenGlDrawCallback callback, void* userdata)
-{
-    glDrawCallback = callback;
-    glDrawData = userdata;
-}
-
-void OpenGlViewPort::setOpenGlCleanCallback(CvOpenGlCleanCallback callback, void* userdata)
-{
-    makeCurrentOpenGlContext();
-
-    if (glCleanCallback)
-        glCleanCallback(glCleanData);
-
-    glCleanCallback = callback;
-    glCleanData = userdata;
-}
-
-void OpenGlViewPort::makeCurrentOpenGlContext()
-{
-    makeCurrent();
-    icvSetOpenGlFuncTab(glFuncTab);
-}
-
-void OpenGlViewPort::updateGl()
-{
-    QGLWidget::updateGL();
-}
-
-#ifndef APIENTRY
-    #define APIENTRY
-#endif
-
-#ifndef APIENTRYP
-    #define APIENTRYP APIENTRY *
-#endif
-
-#ifndef GL_VERSION_1_5
-    /* GL types for handling large vertex buffer objects */
-    typedef ptrdiff_t GLintptr;
-    typedef ptrdiff_t GLsizeiptr;
-#endif
-
-typedef void (APIENTRYP PFNGLGENBUFFERSPROC   ) (GLsizei n, GLuint *buffers);
-typedef void (APIENTRYP PFNGLDELETEBUFFERSPROC) (GLsizei n, const GLuint *buffers);
-
-typedef void (APIENTRYP PFNGLBUFFERDATAPROC   ) (GLenum target, GLsizeiptr size, const GLvoid *data, GLenum usage);
-typedef void (APIENTRYP PFNGLBUFFERSUBDATAPROC) (GLenum target, GLintptr offset, GLsizeiptr size, const GLvoid* data);
-
-typedef void (APIENTRYP PFNGLBINDBUFFERPROC   ) (GLenum target, GLuint buffer);
-
-typedef GLvoid* (APIENTRYP PFNGLMAPBUFFERPROC) (GLenum target, GLenum access);
-typedef GLboolean (APIENTRYP PFNGLUNMAPBUFFERPROC) (GLenum target);
-
-class GlFuncTab_QT : public CvOpenGlFuncTab
-{
-public:
-#ifdef Q_WS_WIN
-    GlFuncTab_QT(HDC hDC);
-#else
-    GlFuncTab_QT();
-#endif
-
-    void genBuffers(int n, unsigned int* buffers) const;
-    void deleteBuffers(int n, const unsigned int* buffers) const;
-
-    void bufferData(unsigned int target, ptrdiff_t size, const void* data, unsigned int usage) const;
-    void bufferSubData(unsigned int target, ptrdiff_t offset, ptrdiff_t size, const void* data) const;
-
-    void bindBuffer(unsigned int target, unsigned int buffer) const;
-
-    void* mapBuffer(unsigned int target, unsigned int access) const;
-    void unmapBuffer(unsigned int target) const;
-
-    void generateBitmapFont(const std::string& family, int height, int weight, bool italic, bool underline, int start, int count, int base) const;
-
-    bool isGlContextInitialized() const;
-
-    PFNGLGENBUFFERSPROC    glGenBuffersExt;
-    PFNGLDELETEBUFFERSPROC glDeleteBuffersExt;
-
-    PFNGLBUFFERDATAPROC    glBufferDataExt;
-    PFNGLBUFFERSUBDATAPROC glBufferSubDataExt;
-
-    PFNGLBINDBUFFERPROC    glBindBufferExt;
-
-    PFNGLMAPBUFFERPROC     glMapBufferExt;
-    PFNGLUNMAPBUFFERPROC   glUnmapBufferExt;
-
-    bool initialized;
-
-#ifdef Q_WS_WIN
-    HDC hDC;
-#endif
-};
-
-#ifdef Q_WS_WIN
-    GlFuncTab_QT::GlFuncTab_QT(HDC hDC_) : hDC(hDC_)
-#else
-    GlFuncTab_QT::GlFuncTab_QT()
-#endif
-{
-    glGenBuffersExt    = 0;
-    glDeleteBuffersExt = 0;
-
-    glBufferDataExt    = 0;
-    glBufferSubDataExt = 0;
-
-    glBindBufferExt    = 0;
-
-    glMapBufferExt     = 0;
-    glUnmapBufferExt   = 0;
-
-    initialized = false;
-}
-
-void GlFuncTab_QT::genBuffers(int n, unsigned int* buffers) const
-{
-    CV_FUNCNAME( "GlFuncTab_QT::genBuffers" );
-
-    __BEGIN__;
-
-    if (!glGenBuffersExt)
-        CV_ERROR(CV_OpenGlApiCallError, "Current OpenGL implementation doesn't support required extension");
-
-    glGenBuffersExt(n, buffers);
-    CV_CheckGlError();
-
-    __END__;
-}
-
-void GlFuncTab_QT::deleteBuffers(int n, const unsigned int* buffers) const
-{
-    CV_FUNCNAME( "GlFuncTab_QT::deleteBuffers" );
-
-    __BEGIN__;
-
-    if (!glDeleteBuffersExt)
-        CV_ERROR(CV_OpenGlApiCallError, "Current OpenGL implementation doesn't support required extension");
-
-    glDeleteBuffersExt(n, buffers);
-    CV_CheckGlError();
-
-    __END__;
-}
-
-void GlFuncTab_QT::bufferData(unsigned int target, ptrdiff_t size, const void* data, unsigned int usage) const
-{
-    CV_FUNCNAME( "GlFuncTab_QT::bufferData" );
-
-    __BEGIN__;
-
-    if (!glBufferDataExt)
-        CV_ERROR(CV_OpenGlApiCallError, "Current OpenGL implementation doesn't support required extension");
-
-    glBufferDataExt(target, size, data, usage);
-    CV_CheckGlError();
-
-    __END__;
-}
-
-void GlFuncTab_QT::bufferSubData(unsigned int target, ptrdiff_t offset, ptrdiff_t size, const void* data) const
-{
-    CV_FUNCNAME( "GlFuncTab_QT::bufferSubData" );
-
-    __BEGIN__;
-
-    if (!glBufferSubDataExt)
-        CV_ERROR(CV_OpenGlApiCallError, "Current OpenGL implementation doesn't support required extension");
-
-    glBufferSubDataExt(target, offset, size, data);
-    CV_CheckGlError();
-
-    __END__;
-}
-
-void GlFuncTab_QT::bindBuffer(unsigned int target, unsigned int buffer) const
-{
-    CV_FUNCNAME( "GlFuncTab_QT::bindBuffer" );
-
-    __BEGIN__;
-
-    if (!glBindBufferExt)
-        CV_ERROR(CV_OpenGlApiCallError, "Current OpenGL implementation doesn't support required extension");
-
-    glBindBufferExt(target, buffer);
-    CV_CheckGlError();
-
-    __END__;
-}
-
-void* GlFuncTab_QT::mapBuffer(unsigned int target, unsigned int access) const
-{
-    CV_FUNCNAME( "GlFuncTab_QT::mapBuffer" );
-
-    void* res = 0;
-
-    __BEGIN__;
-
-    if (!glMapBufferExt)
-        CV_ERROR(CV_OpenGlApiCallError, "Current OpenGL implementation doesn't support required extension");
-
-    res = glMapBufferExt(target, access);
-    CV_CheckGlError();
-
-    __END__;
-
-    return res;
-}
-
-void GlFuncTab_QT::unmapBuffer(unsigned int target) const
-{
-    CV_FUNCNAME( "GlFuncTab_QT::unmapBuffer" );
-
-    __BEGIN__;
-
-    if (!glUnmapBufferExt)
-        CV_ERROR(CV_OpenGlApiCallError, "Current OpenGL implementation doesn't support required extension");
-
-    glUnmapBufferExt(target);
-    CV_CheckGlError();
-
-    __END__;
-}
-
-void GlFuncTab_QT::generateBitmapFont(const std::string& family, int height, int weight, bool italic, bool /*underline*/, int start, int count, int base) const
-{
-#ifdef Q_WS_WIN
-    CV_FUNCNAME( "GlFuncTab_QT::generateBitmapFont" );
-#endif
-
-    QFont font(QString(family.c_str()), height, weight, italic);
-
-    __BEGIN__;
-
-#ifndef Q_WS_WIN
-    font.setStyleStrategy(QFont::OpenGLCompatible);
-    if (font.handle())
-        glXUseXFont(font.handle(), start, count, base);
-#else
-    SelectObject(hDC, font.handle());
-    if (!wglUseFontBitmaps(hDC, start, count, base))
-        CV_ERROR(CV_OpenGlApiCallError, "Can't create font");
-#endif
-
-    __END__;
-}
-
-bool GlFuncTab_QT::isGlContextInitialized() const
-{
-    return initialized;
-}
-
-void OpenGlViewPort::initializeGL()
-{
-    glHint(GL_PERSPECTIVE_CORRECTION_HINT, GL_NICEST);
-
-#ifdef Q_WS_WIN
-    std::auto_ptr<GlFuncTab_QT> qglFuncTab(new GlFuncTab_QT(getDC()));
-#else
-    std::auto_ptr<GlFuncTab_QT> qglFuncTab(new GlFuncTab_QT);
-#endif
-
-    // Load extensions
-
-    qglFuncTab->glGenBuffersExt = (PFNGLGENBUFFERSPROC)context()->getProcAddress("glGenBuffers");
-    qglFuncTab->glDeleteBuffersExt = (PFNGLDELETEBUFFERSPROC)context()->getProcAddress("glDeleteBuffers");
-    qglFuncTab->glBufferDataExt = (PFNGLBUFFERDATAPROC)context()->getProcAddress("glBufferData");
-    qglFuncTab->glBufferSubDataExt = (PFNGLBUFFERSUBDATAPROC)context()->getProcAddress("glBufferSubData");
-    qglFuncTab->glBindBufferExt = (PFNGLBINDBUFFERPROC)context()->getProcAddress("glBindBuffer");
-    qglFuncTab->glMapBufferExt = (PFNGLMAPBUFFERPROC)context()->getProcAddress("glMapBuffer");
-    qglFuncTab->glUnmapBufferExt = (PFNGLUNMAPBUFFERPROC)context()->getProcAddress("glUnmapBuffer");
-
-    qglFuncTab->initialized = true;
-
-    glFuncTab = qglFuncTab.release();
-
-    icvSetOpenGlFuncTab(glFuncTab);
-}
-
-void OpenGlViewPort::resizeGL(int w, int h)
-{
-    glViewport(0, 0, w, h);
-}
-
-void OpenGlViewPort::paintGL()
-{
-    icvSetOpenGlFuncTab(glFuncTab);
-
-    glClear(GL_COLOR_BUFFER_BIT | GL_DEPTH_BUFFER_BIT);
-
-    if (glDrawCallback)
-        glDrawCallback(glDrawData);
-
-    CV_CheckGlError();
-}
-
-void OpenGlViewPort::mousePressEvent(QMouseEvent* evnt)
-{
-    int cv_event = -1, flags = 0;
-    QPoint pt = evnt->pos();
-
-    icvmouseHandler(evnt, mouse_down, cv_event, flags);
-    icvmouseProcessing(QPointF(pt), cv_event, flags);
-
-    QGLWidget::mousePressEvent(evnt);
-}
-
-
-void OpenGlViewPort::mouseReleaseEvent(QMouseEvent* evnt)
-{
-    int cv_event = -1, flags = 0;
-    QPoint pt = evnt->pos();
-
-    icvmouseHandler(evnt, mouse_up, cv_event, flags);
-    icvmouseProcessing(QPointF(pt), cv_event, flags);
-
-    QGLWidget::mouseReleaseEvent(evnt);
-}
-
-
-void OpenGlViewPort::mouseDoubleClickEvent(QMouseEvent* evnt)
-{
-    int cv_event = -1, flags = 0;
-    QPoint pt = evnt->pos();
-
-    icvmouseHandler(evnt, mouse_dbclick, cv_event, flags);
-    icvmouseProcessing(QPointF(pt), cv_event, flags);
-
-    QGLWidget::mouseDoubleClickEvent(evnt);
-}
-
-
-void OpenGlViewPort::mouseMoveEvent(QMouseEvent* evnt)
-{
-    int cv_event = CV_EVENT_MOUSEMOVE, flags = 0;
-    QPoint pt = evnt->pos();
-
-    //icvmouseHandler: pass parameters for cv_event, flags
-    icvmouseHandler(evnt, mouse_move, cv_event, flags);
-    icvmouseProcessing(QPointF(pt), cv_event, flags);
-
-    QGLWidget::mouseMoveEvent(evnt);
-}
-
-void OpenGlViewPort::icvmouseHandler(QMouseEvent* evnt, type_mouse_event category, int& cv_event, int& flags)
-{
-    Qt::KeyboardModifiers modifiers = evnt->modifiers();
-    Qt::MouseButtons buttons = evnt->buttons();
-
-    flags = 0;
-    if (modifiers & Qt::ShiftModifier)
-        flags |= CV_EVENT_FLAG_SHIFTKEY;
-    if (modifiers & Qt::ControlModifier)
-        flags |= CV_EVENT_FLAG_CTRLKEY;
-    if (modifiers & Qt::AltModifier)
-        flags |= CV_EVENT_FLAG_ALTKEY;
-
-    if (buttons & Qt::LeftButton)
-        flags |= CV_EVENT_FLAG_LBUTTON;
-    if (buttons & Qt::RightButton)
-        flags |= CV_EVENT_FLAG_RBUTTON;
-    if (buttons & Qt::MidButton)
-        flags |= CV_EVENT_FLAG_MBUTTON;
-
-    cv_event = CV_EVENT_MOUSEMOVE;
-    switch (evnt->button())
-    {
-    case Qt::LeftButton:
-        cv_event = tableMouseButtons[category][0];
-        flags |= CV_EVENT_FLAG_LBUTTON;
-        break;
-
-    case Qt::RightButton:
-        cv_event = tableMouseButtons[category][1];
-        flags |= CV_EVENT_FLAG_RBUTTON;
-        break;
-
-    case Qt::MidButton:
-        cv_event = tableMouseButtons[category][2];
-        flags |= CV_EVENT_FLAG_MBUTTON;
-        break;
-
-    default:
-        ;
-    }
-}
-
-
-void OpenGlViewPort::icvmouseProcessing(QPointF pt, int cv_event, int flags)
-{
-    if (mouseCallback)
-        mouseCallback(cv_event, pt.x(), pt.y(), flags, mouseData);
-}
-
-
-QSize OpenGlViewPort::sizeHint() const
-{
-    if (size.width() > 0 && size.height() > 0)
-        return size;
-
-    return QGLWidget::sizeHint();
-}
-
-void OpenGlViewPort::setSize(QSize size_)
-{
-    size = size_;
-    updateGeometry();
-}
-
-#endif
-
-#endif // HAVE_QT
+//IMPORTANT: READ BEFORE DOWNLOADING, COPYING, INSTALLING OR USING.
+
+// By downloading, copying, installing or using the software you agree to this license.
+// If you do not agree to this license, do not download, install,
+// copy or use the software.
+
+
+//                          License Agreement
+//               For Open Source Computer Vision Library
+
+//Copyright (C) 2000-2008, Intel Corporation, all rights reserved.
+//Copyright (C) 2008-2010, Willow Garage Inc., all rights reserved.
+//Third party copyrights are property of their respective owners.
+
+//Redistribution and use in source and binary forms, with or without modification,
+//are permitted provided that the following conditions are met:
+
+//  * Redistribution's of source code must retain the above copyright notice,
+//  this list of conditions and the following disclaimer.
+
+//  * Redistribution's in binary form must reproduce the above copyright notice,
+//  this list of conditions and the following disclaimer in the documentation
+//  and/or other materials provided with the distribution.
+
+//  * The name of the copyright holders may not be used to endorse or promote products
+//  derived from this software without specific prior written permission.
+
+//This software is provided by the copyright holders and contributors "as is" and
+//any express or implied warranties, including, but not limited to, the implied
+//warranties of merchantability and fitness for a particular purpose are disclaimed.
+//In no event shall the Intel Corporation or contributors be liable for any direct,
+//indirect, incidental, special, exemplary, or consequential damages
+//(including, but not limited to, procurement of substitute goods or services;
+//loss of use, data, or profits; or business interruption) however caused
+//and on any theory of liability, whether in contract, strict liability,
+//or tort (including negligence or otherwise) arising in any way out of
+//the use of this software, even if advised of the possibility of such damage.
+
+//--------------------Google Code 2010 -- Yannick Verdie--------------------//
+
+
+#if defined(HAVE_QT)
+
+#include <memory>
+
+#include <window_QT.h>
+
+#include <math.h>
+
+#ifdef _WIN32
+#include <windows.h>
+#else
+#include <unistd.h>
+#endif
+
+#ifdef HAVE_QT_OPENGL
+    #ifdef Q_WS_X11
+        #include <GL/glx.h>
+    #endif
+#endif
+
+
+//Static and global first
+static GuiReceiver *guiMainThread = NULL;
+static int parameterSystemC = 1;
+static char* parameterSystemV[] = {(char*)""};
+static bool multiThreads = false;
+static int last_key = -1;
+QWaitCondition key_pressed;
+QMutex mutexKey;
+static const unsigned int threshold_zoom_img_region = 30;
+//the minimum zoom value to start displaying the values in the grid
+//that is also the number of pixel per grid
+
+static CvWinProperties* global_control_panel = NULL;
+//end static and global
+
+
+CV_IMPL CvFont cvFontQt(const char* nameFont, int pointSize,CvScalar color,int weight,int style, int spacing)
+{
+    /*
+    //nameFont   <- only Qt
+    //CvScalar color   <- only Qt (blue_component, green_component, red\_component[, alpha_component])
+    int         font_face;//<- style in Qt
+    const int*  ascii;
+    const int*  greek;
+    const int*  cyrillic;
+    float       hscale, vscale;
+    float       shear;
+    int         thickness;//<- weight in Qt
+    float       dx;//spacing letter in Qt (0 default) in pixel
+    int         line_type;//<- pointSize in Qt
+    */
+    CvFont f = {nameFont,color,style,NULL,NULL,NULL,0,0,0,weight,spacing,pointSize};
+    return f;
+}
+
+
+CV_IMPL void cvAddText(const CvArr* img, const char* text, CvPoint org, CvFont* font)
+{
+    if (!guiMainThread)
+        CV_Error( CV_StsNullPtr, "NULL guiReceiver (please create a window)" );
+
+    QMetaObject::invokeMethod(guiMainThread,
+        "putText",
+        Qt::AutoConnection,
+        Q_ARG(void*, (void*) img),
+        Q_ARG(QString,QString(text)),
+        Q_ARG(QPoint, QPoint(org.x,org.y)),
+        Q_ARG(void*,(void*) font));
+}
+
+
+double cvGetRatioWindow_QT(const char* name)
+{
+    if (!guiMainThread)
+        CV_Error( CV_StsNullPtr, "NULL guiReceiver (please create a window)" );
+
+    double result = -1;
+    QMetaObject::invokeMethod(guiMainThread,
+        "getRatioWindow",
+        //Qt::DirectConnection,
+        Qt::AutoConnection,
+        Q_RETURN_ARG(double, result),
+        Q_ARG(QString, QString(name)));
+
+    return result;
+}
+
+
+void cvSetRatioWindow_QT(const char* name,double prop_value)
+{
+
+    if (!guiMainThread)
+        CV_Error( CV_StsNullPtr, "NULL guiReceiver (please create a window)" );
+
+    QMetaObject::invokeMethod(guiMainThread,
+        "setRatioWindow",
+        Qt::AutoConnection,
+        Q_ARG(QString, QString(name)),
+        Q_ARG(double, prop_value));
+}
+
+
+double cvGetPropWindow_QT(const char* name)
+{
+    if (!guiMainThread)
+        CV_Error( CV_StsNullPtr, "NULL guiReceiver (please create a window)" );
+
+    double result = -1;
+    QMetaObject::invokeMethod(guiMainThread,
+        "getPropWindow",
+        //Qt::DirectConnection,
+        Qt::AutoConnection,
+        Q_RETURN_ARG(double, result),
+        Q_ARG(QString, QString(name)));
+
+    return result;
+}
+
+
+void cvSetPropWindow_QT(const char* name,double prop_value)
+{
+    if (!guiMainThread)
+        CV_Error( CV_StsNullPtr, "NULL guiReceiver (please create a window)" );
+
+    QMetaObject::invokeMethod(guiMainThread,
+        "setPropWindow",
+        Qt::AutoConnection,
+        Q_ARG(QString, QString(name)),
+        Q_ARG(double, prop_value));
+}
+
+
+void cvSetModeWindow_QT(const char* name, double prop_value)
+{
+    if (!guiMainThread)
+        CV_Error( CV_StsNullPtr, "NULL guiReceiver (please create a window)" );
+
+    QMetaObject::invokeMethod(guiMainThread,
+        "toggleFullScreen",
+        Qt::AutoConnection,
+        Q_ARG(QString, QString(name)),
+        Q_ARG(double, prop_value));
+}
+
+
+double cvGetModeWindow_QT(const char* name)
+{
+    if (!guiMainThread)
+        CV_Error( CV_StsNullPtr, "NULL guiReceiver (please create a window)" );
+
+    double result = -1;
+
+    QMetaObject::invokeMethod(guiMainThread,
+        "isFullScreen",
+        Qt::AutoConnection,
+        Q_RETURN_ARG(double, result),
+        Q_ARG(QString, QString(name)));
+
+    return result;
+}
+
+
+CV_IMPL void cvDisplayOverlay(const char* name, const char* text, int delayms)
+{
+    if (!guiMainThread)
+        CV_Error( CV_StsNullPtr, "NULL guiReceiver (please create a window)" );
+
+    QMetaObject::invokeMethod(guiMainThread,
+        "displayInfo",
+        Qt::AutoConnection,
+        //Qt::DirectConnection,
+        Q_ARG(QString, QString(name)),
+        Q_ARG(QString, QString(text)),
+        Q_ARG(int, delayms));
+}
+
+
+CV_IMPL void cvSaveWindowParameters(const char* name)
+{
+    if (!guiMainThread)
+        CV_Error( CV_StsNullPtr, "NULL guiReceiver (please create a window)" );
+
+    QMetaObject::invokeMethod(guiMainThread,
+        "saveWindowParameters",
+        Qt::AutoConnection,
+        Q_ARG(QString, QString(name)));
+}
+
+
+CV_IMPL void cvLoadWindowParameters(const char* name)
+{
+    if (!guiMainThread)
+        CV_Error( CV_StsNullPtr, "NULL guiReceiver (please create a window)" );
+
+    QMetaObject::invokeMethod(guiMainThread,
+        "loadWindowParameters",
+        Qt::AutoConnection,
+        Q_ARG(QString, QString(name)));
+}
+
+
+CV_IMPL void cvDisplayStatusBar(const char* name, const char* text, int delayms)
+{
+    if (!guiMainThread)
+        CV_Error( CV_StsNullPtr, "NULL guiReceiver (please create a window)" );
+
+    QMetaObject::invokeMethod(guiMainThread,
+        "displayStatusBar",
+        Qt::AutoConnection,
+        //Qt::DirectConnection,
+        Q_ARG(QString, QString(name)),
+        Q_ARG(QString, QString(text)),
+        Q_ARG(int, delayms));
+}
+
+
+CV_IMPL int cvWaitKey(int delay)
+{
+    int result = -1;
+
+    if (!guiMainThread)
+        return result;
+
+    unsigned long delayms = delay <= 0 ? ULONG_MAX : delay; //in milliseconds
+
+    if (multiThreads)
+    {
+        mutexKey.lock();
+        if (key_pressed.wait(&mutexKey, delayms)) //false if timeout
+        {
+            result = last_key;
+        }
+        last_key = -1;
+        mutexKey.unlock();
+    }
+    else
+    {
+        //cannot use wait here because events will not be distributed before processEvents (the main eventLoop is broken)
+        //so I create a Thread for the QTimer
+
+        if (delay > 0)
+            guiMainThread->timer->start(delay);
+
+        //QMutex dummy;
+
+        while (!guiMainThread->bTimeOut)
+        {
+            qApp->processEvents(QEventLoop::AllEvents);
+
+            if (!guiMainThread)//when all the windows are deleted
+                return result;
+
+            mutexKey.lock();
+            if (last_key != -1)
+            {
+                result = last_key;
+                last_key = -1;
+                guiMainThread->timer->stop();
+                //printf("keypressed\n");
+            }
+            mutexKey.unlock();
+
+            if (result!=-1)
+            {
+                break;
+            }
+            else
+            {
+                /*
+    * //will not work, I broke the event loop !!!!
+    dummy.lock();
+    QWaitCondition waitCondition;
+    waitCondition.wait(&dummy, 2);
+    */
+
+                //to decrease CPU usage
+                //sleep 1 millisecond
+#if defined WIN32 || defined _WIN32 || defined WIN64 || defined _WIN64
+                Sleep(1);
+#else
+                usleep(1000);
+#endif
+            }
+        }
+
+        guiMainThread->bTimeOut = false;
+    }
+
+    return result;
+}
+
+
+//Yannick Verdie
+//This function is experimental and some functions (such as cvSet/getWindowProperty will not work)
+//We recommend not using this function for now
+CV_IMPL int cvStartLoop(int (*pt2Func)(int argc, char *argv[]), int argc, char* argv[])
+{
+    multiThreads = true;
+    QFuture<int> future = QtConcurrent::run(pt2Func, argc, argv);
+    return guiMainThread->start();
+}
+
+
+CV_IMPL void cvStopLoop()
+{
+    qApp->exit();
+}
+
+
+static CvWindow* icvFindWindowByName(QString name)
+{
+    CvWindow* window = 0;
+
+    //This is not a very clean way to do the stuff. Indeed, QAction automatically generate toolTil (QLabel)
+    //that can be grabbed here and crash the code at 'w->param_name==name'.
+    foreach (QWidget* widget, QApplication::topLevelWidgets())
+    {
+        if (widget->isWindow() && !widget->parentWidget())//is a window without parent
+        {
+            CvWinModel* temp = (CvWinModel*) widget;
+
+            if (temp->type == type_CvWindow)
+            {
+                CvWindow* w = (CvWindow*) temp;
+                if (w->windowTitle() == name)
+                {
+                    window = w;
+                    break;
+                }
+            }
+        }
+    }
+
+    return window;
+}
+
+
+static CvBar* icvFindBarByName(QBoxLayout* layout, QString name_bar, typeBar type)
+{
+    if (!layout)
+        return NULL;
+
+    int stop_index = layout->layout()->count();
+
+    for (int i = 0; i < stop_index; ++i)
+    {
+        CvBar* t = (CvBar*) layout->layout()->itemAt(i);
+
+        if (t->type == type && t->name_bar == name_bar)
+            return t;
+    }
+
+    return NULL;
+}
+
+
+static CvTrackbar* icvFindTrackBarByName(const char* name_trackbar, const char* name_window, QBoxLayout* layout = NULL)
+{
+    QString nameQt(name_trackbar);
+
+    if (!name_window && global_control_panel) //window name is null and we have a control panel
+        layout = global_control_panel->myLayout;
+
+    if (!layout)
+    {
+        QPointer<CvWindow> w = icvFindWindowByName(QLatin1String(name_window));
+
+        if (!w)
+            CV_Error(CV_StsNullPtr, "NULL window handler");
+
+        if (w->param_gui_mode == CV_GUI_NORMAL)
+            return (CvTrackbar*) icvFindBarByName(w->myBarLayout, nameQt, type_CvTrackbar);
+
+        if (w->param_gui_mode == CV_GUI_EXPANDED)
+        {
+            CvBar* result = icvFindBarByName(w->myBarLayout, nameQt, type_CvTrackbar);
+
+            if (result)
+                return (CvTrackbar*) result;
+
+            return (CvTrackbar*) icvFindBarByName(global_control_panel->myLayout, nameQt, type_CvTrackbar);
+        }
+
+        return NULL;
+    }
+    else
+    {
+        //layout was specified
+        return (CvTrackbar*) icvFindBarByName(layout, nameQt, type_CvTrackbar);
+    }
+}
+
+/*
+static CvButtonbar* icvFindButtonBarByName(const char* button_name, QBoxLayout* layout)
+{
+    QString nameQt(button_name);
+    return (CvButtonbar*) icvFindBarByName(layout, nameQt, type_CvButtonbar);
+}
+*/
+
+static int icvInitSystem(int* c, char** v)
+{
+    //"For any GUI application using Qt, there is precisely one QApplication object"
+    if (!QApplication::instance())
+    {
+        new QApplication(*c, v);
+
+        qDebug() << "init done";
+
+#ifdef HAVE_QT_OPENGL
+        qDebug() << "opengl support available";
+#endif
+    }
+
+    return 0;
+}
+
+
+CV_IMPL int cvInitSystem(int, char**)
+{
+    icvInitSystem(&parameterSystemC, parameterSystemV);
+    return 0;
+}
+
+
+CV_IMPL int cvNamedWindow(const char* name, int flags)
+{
+    if (!guiMainThread)
+        guiMainThread = new GuiReceiver;
+
+    if (multiThreads)
+        QMetaObject::invokeMethod(guiMainThread,
+        "createWindow",
+        Qt::BlockingQueuedConnection,
+        Q_ARG(QString, QString(name)),
+        Q_ARG(int, flags));
+    else
+        guiMainThread->createWindow(QString(name), flags);
+
+    return 1; //Dummy value
+}
+
+
+CV_IMPL void cvDestroyWindow(const char* name)
+{
+    if (!guiMainThread)
+        CV_Error( CV_StsNullPtr, "NULL guiReceiver (please create a window)" );
+
+    QMetaObject::invokeMethod(guiMainThread,
+        "destroyWindow",
+        //Qt::BlockingQueuedConnection,
+        Qt::AutoConnection,
+        Q_ARG(QString, QString(name)));
+}
+
+
+CV_IMPL void cvDestroyAllWindows()
+{
+    if (!guiMainThread)
+        CV_Error( CV_StsNullPtr, "NULL guiReceiver (please create a window)" );
+
+    QMetaObject::invokeMethod(guiMainThread,
+        "destroyAllWindow",
+        //Qt::BlockingQueuedConnection,
+        Qt::AutoConnection);
+}
+
+
+CV_IMPL void* cvGetWindowHandle(const char* name)
+{
+    if (!name)
+        CV_Error( CV_StsNullPtr, "NULL name string" );
+
+    return (void*) icvFindWindowByName(QLatin1String(name));
+}
+
+
+CV_IMPL const char* cvGetWindowName(void* window_handle)
+{
+    if( !window_handle )
+        CV_Error( CV_StsNullPtr, "NULL window handler" );
+
+    return ((CvWindow*)window_handle)->windowTitle().toLatin1().data();
+}
+
+
+CV_IMPL void cvMoveWindow(const char* name, int x, int y)
+{
+    if (!guiMainThread)
+        CV_Error( CV_StsNullPtr, "NULL guiReceiver (please create a window)" );
+
+    QMetaObject::invokeMethod(guiMainThread,
+        "moveWindow",
+        //Qt::BlockingQueuedConnection,
+        Qt::AutoConnection,
+        Q_ARG(QString, QString(name)),
+        Q_ARG(int, x),
+        Q_ARG(int, y));
+}
+
+
+CV_IMPL void cvResizeWindow(const char* name, int width, int height)
+{
+    if (!guiMainThread)
+        CV_Error( CV_StsNullPtr, "NULL guiReceiver (please create a window)" );
+
+    QMetaObject::invokeMethod(guiMainThread,
+        "resizeWindow",
+        //Qt::BlockingQueuedConnection,
+        Qt::AutoConnection,
+        Q_ARG(QString, QString(name)),
+        Q_ARG(int, width),
+        Q_ARG(int, height));
+}
+
+
+CV_IMPL int cvCreateTrackbar2(const char* name_bar, const char* window_name, int* val, int count, CvTrackbarCallback2 on_notify, void* userdata)
+{
+    if (!guiMainThread)
+        CV_Error( CV_StsNullPtr, "NULL guiReceiver (please create a window)" );
+
+    QMetaObject::invokeMethod(guiMainThread,
+        "addSlider2",
+        Qt::AutoConnection,
+        Q_ARG(QString, QString(name_bar)),
+        Q_ARG(QString, QString(window_name)),
+        Q_ARG(void*, (void*)val),
+        Q_ARG(int, count),
+        Q_ARG(void*, (void*)on_notify),
+        Q_ARG(void*, (void*)userdata));
+
+    return 1; //dummy value
+}
+
+
+CV_IMPL int cvStartWindowThread()
+{
+    return 0;
+}
+
+
+CV_IMPL int cvCreateTrackbar(const char* name_bar, const char* window_name, int* value, int count, CvTrackbarCallback on_change)
+{
+    if (!guiMainThread)
+        CV_Error( CV_StsNullPtr, "NULL guiReceiver (please create a window)" );
+
+    QMetaObject::invokeMethod(guiMainThread,
+        "addSlider",
+        Qt::AutoConnection,
+        Q_ARG(QString, QString(name_bar)),
+        Q_ARG(QString, QString(window_name)),
+        Q_ARG(void*, (void*)value),
+        Q_ARG(int, count),
+        Q_ARG(void*, (void*)on_change));
+
+    return 1; //dummy value
+}
+
+
+CV_IMPL int cvCreateButton(const char* button_name, CvButtonCallback on_change, void* userdata, int button_type, int initial_button_state)
+{
+    if (!guiMainThread)
+        CV_Error( CV_StsNullPtr, "NULL guiReceiver (please create a window)" );
+
+    if (initial_button_state < 0 || initial_button_state > 1)
+        return 0;
+
+    QMetaObject::invokeMethod(guiMainThread,
+        "addButton",
+        Qt::AutoConnection,
+        Q_ARG(QString, QString(button_name)),
+        Q_ARG(int,  button_type),
+        Q_ARG(int, initial_button_state),
+        Q_ARG(void*, (void*)on_change),
+        Q_ARG(void*, userdata));
+
+    return 1;//dummy value
+}
+
+
+CV_IMPL int cvGetTrackbarPos(const char* name_bar, const char* window_name)
+{
+    int result = -1;
+
+    QPointer<CvTrackbar> t = icvFindTrackBarByName(name_bar, window_name);
+
+    if (t)
+        result = t->slider->value();
+
+    return result;
+}
+
+
+CV_IMPL void cvSetTrackbarPos(const char* name_bar, const char* window_name, int pos)
+{
+    QPointer<CvTrackbar> t = icvFindTrackBarByName(name_bar, window_name);
+
+    if (t)
+        t->slider->setValue(pos);
+}
+
+
+/* assign callback for mouse events */
+CV_IMPL void cvSetMouseCallback(const char* window_name, CvMouseCallback on_mouse, void* param)
+{
+    QPointer<CvWindow> w = icvFindWindowByName(QLatin1String(window_name));
+
+    if (!w)
+        CV_Error(CV_StsNullPtr, "NULL window handler");
+
+    w->setMouseCallBack(on_mouse, param);
+
+}
+
+
+CV_IMPL void cvShowImage(const char* name, const CvArr* arr)
+{
+    if (!guiMainThread)
+        guiMainThread = new GuiReceiver;
+
+    QMetaObject::invokeMethod(guiMainThread,
+        "showImage",
+        //Qt::BlockingQueuedConnection,
+        Qt::DirectConnection,
+        Q_ARG(QString, QString(name)),
+        Q_ARG(void*, (void*)arr));
+}
+
+
+#ifdef HAVE_QT_OPENGL
+
+CV_IMPL void cvSetOpenGlDrawCallback(const char* window_name, CvOpenGlDrawCallback callback, void* userdata)
+{
+    if (!guiMainThread)
+        CV_Error( CV_StsNullPtr, "NULL guiReceiver (please create a window)" );
+
+    QMetaObject::invokeMethod(guiMainThread,
+        "setOpenGlDrawCallback",
+        Qt::AutoConnection,
+        Q_ARG(QString, QString(window_name)),
+        Q_ARG(void*, (void*)callback),
+        Q_ARG(void*, userdata));
+}
+
+
+void icvSetOpenGlCleanCallback(const char* window_name, CvOpenGlCleanCallback callback, void* userdata)
+{
+    if (!guiMainThread)
+        CV_Error( CV_StsNullPtr, "NULL guiReceiver (please create a window)" );
+
+    QMetaObject::invokeMethod(guiMainThread,
+        "setOpenGlCleanCallback",
+        Qt::AutoConnection,
+        Q_ARG(QString, QString(window_name)),
+        Q_ARG(void*, (void*)callback),
+        Q_ARG(void*, userdata));
+}
+
+
+CV_IMPL void cvSetOpenGlContext(const char* window_name)
+{
+    if (!guiMainThread)
+        CV_Error( CV_StsNullPtr, "NULL guiReceiver (please create a window)" );
+
+    QMetaObject::invokeMethod(guiMainThread,
+        "setOpenGlContext",
+        Qt::AutoConnection,
+        Q_ARG(QString, QString(window_name)));
+}
+
+
+CV_IMPL void cvUpdateWindow(const char* window_name)
+{
+    if (!guiMainThread)
+        CV_Error( CV_StsNullPtr, "NULL guiReceiver (please create a window)" );
+
+    QMetaObject::invokeMethod(guiMainThread,
+        "updateWindow",
+        Qt::AutoConnection,
+        Q_ARG(QString, QString(window_name)));
+}
+
+#endif
+
+
+double cvGetOpenGlProp_QT(const char* name)
+{
+    double result = -1;
+
+    if (guiMainThread)
+    {
+        QMetaObject::invokeMethod(guiMainThread,
+            "isOpenGl",
+            Qt::AutoConnection,
+            Q_RETURN_ARG(double, result),
+            Q_ARG(QString, QString(name)));
+    }
+
+    return result;
+}
+
+
+//////////////////////////////////////////////////////
+// GuiReceiver
+
+
+GuiReceiver::GuiReceiver() : bTimeOut(false), nb_windows(0)
+{
+    doesExternalQAppExist = (QApplication::instance() != 0);
+    icvInitSystem(&parameterSystemC, parameterSystemV);
+
+    timer = new QTimer(this);
+    QObject::connect(timer, SIGNAL(timeout()), this, SLOT(timeOut()));
+    timer->setSingleShot(true);
+}
+
+
+void GuiReceiver::isLastWindow()
+{
+    if (--nb_windows <= 0)
+    {
+        delete guiMainThread;//delete global_control_panel too
+        guiMainThread = NULL;
+
+        if (!doesExternalQAppExist)
+        {
+            qApp->quit();
+        }
+    }
+}
+
+
+GuiReceiver::~GuiReceiver()
+{
+    if (global_control_panel)
+    {
+        delete global_control_panel;
+        global_control_panel = NULL;
+    }
+}
+
+
+void GuiReceiver::putText(void* arr, QString text, QPoint org, void* arg2)
+{
+    CV_Assert(arr);
+
+    CvMat* mat, stub;
+    mat = cvGetMat(arr, &stub);
+
+    int nbChannelOriginImage = cvGetElemType(mat);
+    if (nbChannelOriginImage != CV_8UC3) return; //for now, font works only with 8UC3
+
+    QImage qimg(mat->data.ptr, mat->cols, mat->rows, mat->step, QImage::Format_RGB888);
+
+    CvFont* font = (CvFont*)arg2;
+
+    QPainter qp(&qimg);
+    if (font)
+    {
+        QFont f(font->nameFont, font->line_type/*PointSize*/, font->thickness/*weight*/);
+        f.setStyle((QFont::Style) font->font_face/*style*/);
+        f.setLetterSpacing(QFont::AbsoluteSpacing, font->dx/*spacing*/);
+        //cvScalar(blue_component, green_component, red_component[, alpha_component])
+        //Qt map non-transparent to 0xFF and transparent to 0
+        //OpenCV scalar is the reverse, so 255-font->color.val[3]
+        qp.setPen(QColor(font->color.val[2], font->color.val[1], font->color.val[0], 255 - font->color.val[3]));
+        qp.setFont(f);
+    }
+    qp.drawText(org, text);
+    qp.end();
+}
+
+
+void GuiReceiver::saveWindowParameters(QString name)
+{
+    QPointer<CvWindow> w = icvFindWindowByName(name);
+
+    if (w)
+        w->writeSettings();
+}
+
+
+void GuiReceiver::loadWindowParameters(QString name)
+{
+    QPointer<CvWindow> w = icvFindWindowByName(name);
+
+    if (w)
+        w->readSettings();
+}
+
+
+double GuiReceiver::getRatioWindow(QString name)
+{
+    QPointer<CvWindow> w = icvFindWindowByName(name);
+
+    if (!w)
+        return -1;
+
+    return w->getRatio();
+}
+
+
+void GuiReceiver::setRatioWindow(QString name, double arg2)
+{
+    QPointer<CvWindow> w = icvFindWindowByName( name.toLatin1().data() );
+
+    if (!w)
+        return;
+
+    int flags = (int) arg2;
+
+    w->setRatio(flags);
+}
+
+
+double GuiReceiver::getPropWindow(QString name)
+{
+    QPointer<CvWindow> w = icvFindWindowByName(name);
+
+    if (!w)
+        return -1;
+
+    return (double) w->getPropWindow();
+}
+
+
+void GuiReceiver::setPropWindow(QString name, double arg2)
+{
+    QPointer<CvWindow> w = icvFindWindowByName(name);
+
+    if (!w)
+        return;
+
+    int flags = (int) arg2;
+
+    w->setPropWindow(flags);
+}
+
+
+double GuiReceiver::isFullScreen(QString name)
+{
+    QPointer<CvWindow> w = icvFindWindowByName(name);
+
+    if (!w)
+        return -1;
+
+    return w->isFullScreen() ? CV_WINDOW_FULLSCREEN : CV_WINDOW_NORMAL;
+}
+
+
+void GuiReceiver::toggleFullScreen(QString name, double arg2)
+{
+    QPointer<CvWindow> w = icvFindWindowByName(name);
+
+    if (!w)
+        return;
+
+    int flags = (int) arg2;
+
+    w->toggleFullScreen(flags);
+}
+
+
+void GuiReceiver::createWindow(QString name, int flags)
+{
+    if (!qApp)
+        CV_Error(CV_StsNullPtr, "NULL session handler" );
+
+    // Check the name in the storage
+    if (icvFindWindowByName(name.toLatin1().data()))
+    {
+        return;
+    }
+
+    nb_windows++;
+    new CvWindow(name, flags);
+}
+
+
+void GuiReceiver::timeOut()
+{
+    bTimeOut = true;
+}
+
+
+void GuiReceiver::displayInfo(QString name, QString text, int delayms)
+{
+    QPointer<CvWindow> w = icvFindWindowByName(name);
+
+    if (w)
+        w->displayInfo(text, delayms);
+}
+
+
+void GuiReceiver::displayStatusBar(QString name, QString text, int delayms)
+{
+    QPointer<CvWindow> w = icvFindWindowByName(name);
+
+    if (w)
+        w->displayStatusBar(text, delayms);
+}
+
+
+void GuiReceiver::showImage(QString name, void* arr)
+{
+    QPointer<CvWindow> w = icvFindWindowByName(name);
+
+    if (!w) //as observed in the previous implementation (W32, GTK or Carbon), create a new window is the pointer returned is null
+    {
+        cvNamedWindow(name.toLatin1().data());
+        w = icvFindWindowByName(name);
+    }
+
+    if (!w || !arr)
+        return; // keep silence here.
+
+    if (w->isOpenGl())
+    {
+        CvMat* mat, stub;
+
+        mat = cvGetMat(arr, &stub);
+
+        cv::Mat im(mat);
+        cv::imshow(name.toStdString(), im);
+    }
+    else
+    {
+        w->updateImage(arr);
+    }
+
+    if (w->isHidden())
+        w->show();
+}
+
+
+void GuiReceiver::destroyWindow(QString name)
+{
+    QPointer<CvWindow> w = icvFindWindowByName(name);
+
+    if (w)
+    {
+        w->close();
+
+        //in not-multiThreads mode, looks like the window is hidden but not deleted
+        //so I do it manually
+        //otherwise QApplication do it for me if the exec command was executed (in multiThread mode)
+        if (!multiThreads)
+            delete w;
+    }
+}
+
+
+void GuiReceiver::destroyAllWindow()
+{
+    if (!qApp)
+        CV_Error(CV_StsNullPtr, "NULL session handler" );
+
+    if (multiThreads)
+    {
+        // WARNING: this could even close windows from an external parent app
+        //#TODO check externalQAppExists and in case it does, close windows carefully,
+        //      i.e. apply the className-check from below...
+        qApp->closeAllWindows();
+    }
+    else
+    {
+        bool isWidgetDeleted = true;
+        while(isWidgetDeleted)
+        {
+            isWidgetDeleted = false;
+            QWidgetList list = QApplication::topLevelWidgets();
+            for (int i = 0; i < list.count(); i++)
+            {
+                QObject *obj = list.at(i);
+                if (obj->metaObject()->className() == QString("CvWindow"))
+                {
+                    delete obj;
+                    isWidgetDeleted = true;
+                    break;
+                }
+            }
+        }
+    }
+}
+
+
+void GuiReceiver::moveWindow(QString name, int x, int y)
+{
+    QPointer<CvWindow> w = icvFindWindowByName(name);
+
+    if (w)
+        w->move(x, y);
+}
+
+
+void GuiReceiver::resizeWindow(QString name, int width, int height)
+{
+    QPointer<CvWindow> w = icvFindWindowByName(name);
+
+    if (w)
+    {
+        w->showNormal();
+        w->setViewportSize(QSize(width, height));
+    }
+}
+
+
+void GuiReceiver::enablePropertiesButtonEachWindow()
+{
+    //For each window, enable window property button
+    foreach (QWidget* widget, QApplication::topLevelWidgets())
+    {
+        if (widget->isWindow() && !widget->parentWidget()) //is a window without parent
+        {
+            CvWinModel* temp = (CvWinModel*) widget;
+            if (temp->type == type_CvWindow)
+            {
+                CvWindow* w = (CvWindow*) widget;
+
+                //active window properties button
+                w->enablePropertiesButton();
+            }
+        }
+    }
+}
+
+
+void GuiReceiver::addButton(QString button_name, int button_type, int initial_button_state, void* on_change, void* userdata)
+{
+    if (!global_control_panel)
+        return;
+
+    QPointer<CvButtonbar> b;
+
+    if (global_control_panel->myLayout->count() == 0) //if that is the first button attach to the control panel, create a new button bar
+    {
+        b = CvWindow::createButtonBar(button_name); //the bar has the name of the first button attached to it
+        enablePropertiesButtonEachWindow();
+
+    }
+    else
+    {
+        CvBar* lastbar = (CvBar*) global_control_panel->myLayout->itemAt(global_control_panel->myLayout->count() - 1);
+
+        if (lastbar->type == type_CvTrackbar) //if last bar is a trackbar, create a new buttonbar, else, attach to the current bar
+            b = CvWindow::createButtonBar(button_name); //the bar has the name of the first button attached to it
+        else
+            b = (CvButtonbar*) lastbar;
+
+    }
+
+    b->addButton(button_name, (CvButtonCallback) on_change, userdata, button_type, initial_button_state);
+}
+
+
+void GuiReceiver::addSlider2(QString bar_name, QString window_name, void* value, int count, void* on_change, void *userdata)
+{
+    QBoxLayout *layout = NULL;
+    QPointer<CvWindow> w;
+
+    if (!window_name.isEmpty())
+    {
+        w = icvFindWindowByName(window_name);
+
+        if (!w)
+            return;
+    }
+    else
+    {
+        if (global_control_panel)
+            layout = global_control_panel->myLayout;
+    }
+
+    QPointer<CvTrackbar> t = icvFindTrackBarByName(bar_name.toLatin1().data(), window_name.toLatin1().data(), layout);
+
+    if (t) //trackbar exists
+        return;
+
+    if (!value)
+        CV_Error(CV_StsNullPtr, "NULL value pointer" );
+
+    if (count <= 0) //count is the max value of the slider, so must be bigger than 0
+        CV_Error(CV_StsNullPtr, "Max value of the slider must be bigger than 0" );
+
+    CvWindow::addSlider2(w, bar_name, (int*)value, count, (CvTrackbarCallback2) on_change, userdata);
+}
+
+
+void GuiReceiver::addSlider(QString bar_name, QString window_name, void* value, int count, void* on_change)
+{
+    QBoxLayout *layout = NULL;
+    QPointer<CvWindow> w;
+
+    if (!window_name.isEmpty())
+    {
+        w = icvFindWindowByName(window_name);
+
+        if (!w)
+            return;
+    }
+    else
+    {
+        if (global_control_panel)
+            layout = global_control_panel->myLayout;
+    }
+
+    QPointer<CvTrackbar> t = icvFindTrackBarByName(bar_name.toLatin1().data(), window_name.toLatin1().data(), layout);
+
+    if (t) //trackbar exists
+        return;
+
+    if (!value)
+        CV_Error(CV_StsNullPtr, "NULL value pointer" );
+
+    if (count <= 0) //count is the max value of the slider, so must be bigger than 0
+        CV_Error(CV_StsNullPtr, "Max value of the slider must be bigger than 0" );
+
+    CvWindow::addSlider(w, bar_name, (int*)value, count, (CvTrackbarCallback) on_change);
+}
+
+
+int GuiReceiver::start()
+{
+    return qApp->exec();
+}
+
+
+void GuiReceiver::setOpenGlDrawCallback(QString name, void* callback, void* userdata)
+{
+    QPointer<CvWindow> w = icvFindWindowByName(name);
+
+    if (w)
+        w->setOpenGlDrawCallback((CvOpenGlDrawCallback) callback, userdata);
+}
+
+void GuiReceiver::setOpenGlCleanCallback(QString name, void* callback, void* userdata)
+{
+    QPointer<CvWindow> w = icvFindWindowByName(name);
+
+    if (w)
+        w->setOpenGlCleanCallback((CvOpenGlCleanCallback) callback, userdata);
+}
+
+void GuiReceiver::setOpenGlContext(QString name)
+{
+    QPointer<CvWindow> w = icvFindWindowByName(name);
+
+    if (w)
+        w->makeCurrentOpenGlContext();
+}
+
+void GuiReceiver::updateWindow(QString name)
+{
+    QPointer<CvWindow> w = icvFindWindowByName(name);
+
+    if (w)
+        w->updateGl();
+}
+
+double GuiReceiver::isOpenGl(QString name)
+{
+    double result = -1;
+
+    QPointer<CvWindow> w = icvFindWindowByName(name);
+
+    if (w)
+        result = (double) w->isOpenGl();
+
+    return result;
+}
+
+
+//////////////////////////////////////////////////////
+// CvTrackbar
+
+
+CvTrackbar::CvTrackbar(CvWindow* arg, QString name, int* value, int _count, CvTrackbarCallback2 on_change, void* data)
+{
+    callback = NULL;
+    callback2 = on_change;
+    userdata = data;
+
+    create(arg, name, value, _count);
+}
+
+
+CvTrackbar::CvTrackbar(CvWindow* arg, QString name, int* value, int _count, CvTrackbarCallback on_change)
+{
+    callback = on_change;
+    callback2 = NULL;
+    userdata = NULL;
+
+    create(arg, name, value, _count);
+}
+
+
+void CvTrackbar::create(CvWindow* arg, QString name, int* value, int _count)
+{
+    type = type_CvTrackbar;
+    myparent = arg;
+    name_bar = name;
+    setObjectName(name_bar);
+    dataSlider = value;
+
+    slider = new QSlider(Qt::Horizontal);
+    slider->setFocusPolicy(Qt::StrongFocus);
+    slider->setMinimum(0);
+    slider->setMaximum(_count);
+    slider->setPageStep(5);
+    slider->setValue(*value);
+    slider->setTickPosition(QSlider::TicksBelow);
+
+
+    //Change style of the Slider
+    //slider->setStyleSheet(str_Trackbar_css);
+
+    QFile qss(":/stylesheet-trackbar");
+    if (qss.open(QFile::ReadOnly))
+    {
+        slider->setStyleSheet(QLatin1String(qss.readAll()));
+        qss.close();
+    }
+
+
+    //this next line does not work if we change the style with a stylesheet, why ? (bug in QT ?)
+    //slider->setTickPosition(QSlider::TicksBelow);
+    label = new QPushButton;
+    label->setFlat(true);
+    setLabel(slider->value());
+
+
+    QObject::connect(slider, SIGNAL(valueChanged(int)), this, SLOT(update(int)));
+
+    QObject::connect(label, SIGNAL(clicked()), this, SLOT(createDialog()));
+
+    //label->setStyleSheet("QPushButton:disabled {color: black}");
+
+    addWidget(label, Qt::AlignLeft);//name + value
+    addWidget(slider, Qt::AlignCenter);//slider
+}
+
+
+void CvTrackbar::createDialog()
+{
+    bool ok = false;
+
+    //crash if I access the values directly and give them to QInputDialog, so do a copy first.
+    int value = slider->value();
+    int step = slider->singleStep();
+    int min = slider->minimum();
+    int max = slider->maximum();
+
+    int i =
+#if QT_VERSION >= 0x040500
+        QInputDialog::getInt
+#else
+        QInputDialog::getInteger
+#endif
+        (this->parentWidget(),
+        tr("Slider %1").arg(name_bar),
+        tr("New value:"),
+        value,
+        min,
+        max,
+        step,
+        &ok);
+
+    if (ok)
+        slider->setValue(i);
+}
+
+
+void CvTrackbar::update(int myvalue)
+{
+    setLabel(myvalue);
+
+    *dataSlider = myvalue;
+    if (callback)
+    {
+        callback(myvalue);
+        return;
+    }
+
+    if (callback2)
+    {
+        callback2(myvalue, userdata);
+        return;
+    }
+}
+
+
+void CvTrackbar::setLabel(int myvalue)
+{
+    QString nameNormalized = name_bar.leftJustified( 10, ' ', true );
+    QString valueMaximum = QString("%1").arg(slider->maximum());
+    QString str = QString("%1 (%2/%3)").arg(nameNormalized).arg(myvalue,valueMaximum.length(),10,QChar('0')).arg(valueMaximum);
+    label->setText(str);
+}
+
+
+//////////////////////////////////////////////////////
+// CvButtonbar
+
+
+//here CvButtonbar class
+CvButtonbar::CvButtonbar(QWidget* arg,  QString arg2)
+{
+    type = type_CvButtonbar;
+    myparent = arg;
+    name_bar = arg2;
+    setObjectName(name_bar);
+
+    group_button = new QButtonGroup(this);
+}
+
+
+void CvButtonbar::setLabel()
+{
+    QString nameNormalized = name_bar.leftJustified(10, ' ', true);
+    label->setText(nameNormalized);
+}
+
+
+void CvButtonbar::addButton(QString name, CvButtonCallback call, void* userdata,  int button_type, int initial_button_state)
+{
+    QString button_name = name;
+
+    if (button_name == "")
+        button_name = tr("button %1").arg(this->count());
+
+    QPointer<QAbstractButton> button;
+
+    if (button_type == CV_PUSH_BUTTON)
+        button = (QAbstractButton*) new CvPushButton(this, button_name,call, userdata);
+
+    if (button_type == CV_CHECKBOX)
+        button = (QAbstractButton*) new CvCheckBox(this, button_name,call, userdata, initial_button_state);
+
+    if (button_type == CV_RADIOBOX)
+    {
+        button = (QAbstractButton*) new CvRadioButton(this, button_name,call, userdata, initial_button_state);
+        group_button->addButton(button);
+    }
+
+    if (button)
+    {
+        if (button_type == CV_PUSH_BUTTON)
+            QObject::connect(button, SIGNAL(clicked(bool)), button, SLOT(callCallBack(bool)));
+        else
+            QObject::connect(button, SIGNAL(toggled(bool)), button, SLOT(callCallBack(bool)));
+
+        addWidget(button, Qt::AlignCenter);
+    }
+}
+
+
+//////////////////////////////////////////////////////
+// Buttons
+
+
+//buttons here
+CvPushButton::CvPushButton(CvButtonbar* arg1, QString arg2, CvButtonCallback arg3, void* arg4)
+{
+    myparent = arg1;
+    button_name = arg2;
+    callback = arg3;
+    userdata = arg4;
+
+    setObjectName(button_name);
+    setText(button_name);
+
+    if (isChecked())
+        callCallBack(true);
+}
+
+
+void CvPushButton::callCallBack(bool checked)
+{
+    if (callback)
+        callback(checked, userdata);
+}
+
+
+CvCheckBox::CvCheckBox(CvButtonbar* arg1, QString arg2, CvButtonCallback arg3, void* arg4, int initial_button_state)
+{
+    myparent = arg1;
+    button_name = arg2;
+    callback = arg3;
+    userdata = arg4;
+
+    setObjectName(button_name);
+    setCheckState((initial_button_state == 1 ? Qt::Checked : Qt::Unchecked));
+    setText(button_name);
+
+    if (isChecked())
+        callCallBack(true);
+}
+
+
+void CvCheckBox::callCallBack(bool checked)
+{
+    if (callback)
+        callback(checked, userdata);
+}
+
+
+CvRadioButton::CvRadioButton(CvButtonbar* arg1, QString arg2, CvButtonCallback arg3, void* arg4, int initial_button_state)
+{
+    myparent = arg1;
+    button_name = arg2;
+    callback = arg3;
+    userdata = arg4;
+
+    setObjectName(button_name);
+    setChecked(initial_button_state);
+    setText(button_name);
+
+    if (isChecked())
+        callCallBack(true);
+}
+
+void CvRadioButton::callCallBack(bool checked)
+{
+    if (callback)
+        callback(checked, userdata);
+}
+
+
+//////////////////////////////////////////////////////
+// CvWinProperties
+
+
+//here CvWinProperties class
+CvWinProperties::CvWinProperties(QString name_paraWindow, QObject* /*parent*/)
+{
+    //setParent(parent);
+    type = type_CvWinProperties;
+    setWindowFlags(Qt::Tool);
+    setContentsMargins(0, 0, 0, 0);
+    setWindowTitle(name_paraWindow);
+    setObjectName(name_paraWindow);
+    resize(100, 50);
+
+    myLayout = new QBoxLayout(QBoxLayout::TopToBottom);
+    myLayout->setObjectName(QString::fromUtf8("boxLayout"));
+    myLayout->setContentsMargins(0, 0, 0, 0);
+    myLayout->setSpacing(0);
+    myLayout->setMargin(0);
+    myLayout->setSizeConstraint(QLayout::SetFixedSize);
+    setLayout(myLayout);
+
+    hide();
+}
+
+
+void CvWinProperties::closeEvent(QCloseEvent* e)
+{
+    e->accept(); //intersept the close event (not sure I really need it)
+    //an hide event is also sent. I will intercept it and do some processing
+}
+
+
+void CvWinProperties::showEvent(QShowEvent* evnt)
+{
+    //why -1,-1 ?: do this trick because the first time the code is run,
+    //no value pos was saved so we let Qt move the window in the middle of its parent (event ignored).
+    //then hide will save the last position and thus, we want to retreive it (event accepted).
+    QPoint mypos(-1, -1);
+    QSettings settings("OpenCV2", windowTitle());
+    mypos = settings.value("pos", mypos).toPoint();
+
+    if (mypos.x() >= 0)
+    {
+        move(mypos);
+        evnt->accept();
+    }
+    else
+    {
+        evnt->ignore();
+    }
+}
+
+
+void CvWinProperties::hideEvent(QHideEvent* evnt)
+{
+    QSettings settings("OpenCV2", windowTitle());
+    settings.setValue("pos", pos()); //there is an offset of 6 pixels (so the window's position is wrong -- why ?)
+    evnt->accept();
+}
+
+
+CvWinProperties::~CvWinProperties()
+{
+    //clear the setting pos
+    QSettings settings("OpenCV2", windowTitle());
+    settings.remove("pos");
+}
+
+
+//////////////////////////////////////////////////////
+// CvWindow
+
+
+CvWindow::CvWindow(QString name, int arg2)
+{
+    type = type_CvWindow;
+    moveToThread(qApp->instance()->thread());
+
+    param_flags = arg2 & 0x0000000F;
+    param_gui_mode = arg2 & 0x000000F0;
+    param_ratio_mode =  arg2 & 0x00000F00;
+
+    //setAttribute(Qt::WA_DeleteOnClose); //in other case, does not release memory
+    setContentsMargins(0, 0, 0, 0);
+    setWindowTitle(name);
+        setObjectName(name);
+
+        setFocus( Qt::PopupFocusReason ); //#1695 arrow keys are not recieved without the explicit focus
+
+    resize(400, 300);
+    setMinimumSize(1, 1);
+
+    //1: create control panel
+    if (!global_control_panel)
+        global_control_panel = createParameterWindow();
+
+    //2: Layouts
+    createBarLayout();
+    createGlobalLayout();
+
+    //3: my view
+#ifndef HAVE_QT_OPENGL
+    if (arg2 & CV_WINDOW_OPENGL)
+        CV_Error( CV_OpenGlNotSupported, "Library was built without OpenGL support" );
+    mode_display = CV_MODE_NORMAL;
+#else
+    mode_display = arg2 & CV_WINDOW_OPENGL ? CV_MODE_OPENGL : CV_MODE_NORMAL;
+    if (mode_display == CV_MODE_OPENGL)
+        param_gui_mode = CV_GUI_NORMAL;
+#endif
+    createView();
+
+    //4: shortcuts and actions
+    //5: toolBar and statusbar
+    if (param_gui_mode == CV_GUI_EXPANDED)
+    {
+        createActions();
+        createShortcuts();
+
+        createToolBar();
+        createStatusBar();
+    }
+
+    //Now attach everything
+    if (myToolBar)
+        myGlobalLayout->addWidget(myToolBar, Qt::AlignCenter);
+
+    myGlobalLayout->addWidget(myView->getWidget(), Qt::AlignCenter);
+
+    myGlobalLayout->addLayout(myBarLayout, Qt::AlignCenter);
+
+    if (myStatusBar)
+        myGlobalLayout->addWidget(myStatusBar, Qt::AlignCenter);
+
+    setLayout(myGlobalLayout);
+    show();
+}
+
+
+CvWindow::~CvWindow()
+{
+    if (guiMainThread)
+        guiMainThread->isLastWindow();
+}
+
+
+void CvWindow::setMouseCallBack(CvMouseCallback callback, void* param)
+{
+    myView->setMouseCallBack(callback, param);
+}
+
+
+void CvWindow::writeSettings()
+{
+    //organisation and application's name
+    QSettings settings("OpenCV2", QFileInfo(QApplication::applicationFilePath()).fileName());
+
+    settings.setValue("pos", pos());
+    settings.setValue("size", size());
+    settings.setValue("mode_resize" ,param_flags);
+    settings.setValue("mode_gui", param_gui_mode);
+
+    myView->writeSettings(settings);
+
+    icvSaveTrackbars(&settings);
+
+    if (global_control_panel)
+    {
+        icvSaveControlPanel();
+        settings.setValue("posPanel", global_control_panel->pos());
+    }
+}
+
+
+
+//TODO: load CV_GUI flag (done) and act accordingly (create win property if needed and attach trackbars)
+void CvWindow::readSettings()
+{
+    //organisation and application's name
+    QSettings settings("OpenCV2", QFileInfo(QApplication::applicationFilePath()).fileName());
+
+    QPoint _pos = settings.value("pos", QPoint(200, 200)).toPoint();
+    QSize _size = settings.value("size", QSize(400, 400)).toSize();
+
+    param_flags = settings.value("mode_resize", param_flags).toInt();
+    param_gui_mode = settings.value("mode_gui", param_gui_mode).toInt();
+
+    param_flags = settings.value("mode_resize", param_flags).toInt();
+
+    myView->readSettings(settings);
+
+    //trackbar here
+    icvLoadTrackbars(&settings);
+
+    resize(_size);
+    move(_pos);
+
+    if (global_control_panel)
+    {
+        icvLoadControlPanel();
+        global_control_panel->move(settings.value("posPanel", global_control_panel->pos()).toPoint());
+    }
+}
+
+
+double CvWindow::getRatio()
+{
+    return myView->getRatio();
+}
+
+
+void CvWindow::setRatio(int flags)
+{
+    myView->setRatio(flags);
+}
+
+
+int CvWindow::getPropWindow()
+{
+    return param_flags;
+}
+
+
+void CvWindow::setPropWindow(int flags)
+{
+    if (param_flags == flags) //nothing to do
+        return;
+
+    switch(flags)
+    {
+    case CV_WINDOW_NORMAL:
+        myGlobalLayout->setSizeConstraint(QLayout::SetMinAndMaxSize);
+        param_flags = flags;
+
+        break;
+
+    case CV_WINDOW_AUTOSIZE:
+        myGlobalLayout->setSizeConstraint(QLayout::SetFixedSize);
+        param_flags = flags;
+
+        break;
+
+    default:
+        ;
+    }
+}
+
+
+void CvWindow::toggleFullScreen(int flags)
+{
+    if (isFullScreen() && flags == CV_WINDOW_NORMAL)
+    {
+        showTools();
+        showNormal();
+        return;
+    }
+
+    if (!isFullScreen() && flags == CV_WINDOW_FULLSCREEN)
+    {
+        hideTools();
+        showFullScreen();
+        return;
+    }
+}
+
+
+void CvWindow::updateImage(void* arr)
+{
+    myView->updateImage(arr);
+}
+
+
+void CvWindow::displayInfo(QString text, int delayms)
+{
+    myView->startDisplayInfo(text, delayms);
+}
+
+
+void CvWindow::displayStatusBar(QString text, int delayms)
+{
+    if (myStatusBar)
+        myStatusBar->showMessage(text, delayms);
+}
+
+
+void CvWindow::enablePropertiesButton()
+{
+    vect_QActions[9]->setDisabled(false);
+}
+
+
+CvButtonbar* CvWindow::createButtonBar(QString name_bar)
+{
+    QPointer<CvButtonbar> t = new CvButtonbar(global_control_panel, name_bar);
+    t->setAlignment(Qt::AlignHCenter);
+
+    QPointer<QBoxLayout> myLayout = global_control_panel->myLayout;
+
+    myLayout->insertLayout(myLayout->count(), t);
+
+    return t;
+}
+
+
+void CvWindow::addSlider(CvWindow* w, QString name, int* value, int count, CvTrackbarCallback on_change)
+{
+    QPointer<CvTrackbar> t = new CvTrackbar(w, name, value, count, on_change);
+    t->setAlignment(Qt::AlignHCenter);
+
+    QPointer<QBoxLayout> myLayout;
+
+    if (w)
+    {
+        myLayout = w->myBarLayout;
+    }
+    else
+    {
+        myLayout = global_control_panel->myLayout;
+
+        //if first one, enable control panel
+        if (myLayout->count() == 0)
+            guiMainThread->enablePropertiesButtonEachWindow();
+    }
+
+    myLayout->insertLayout(myLayout->count(), t);
+}
+
+
+void CvWindow::addSlider2(CvWindow* w, QString name, int* value, int count, CvTrackbarCallback2 on_change, void* userdata)
+{
+    QPointer<CvTrackbar> t = new CvTrackbar(w, name, value, count, on_change, userdata);
+    t->setAlignment(Qt::AlignHCenter);
+
+    QPointer<QBoxLayout> myLayout;
+
+    if (w)
+    {
+        myLayout = w->myBarLayout;
+    }
+    else
+    {
+        myLayout = global_control_panel->myLayout;
+
+        //if first one, enable control panel
+        if (myLayout->count() == 0)
+            guiMainThread->enablePropertiesButtonEachWindow();
+    }
+
+    myLayout->insertLayout(myLayout->count(), t);
+}
+
+
+void CvWindow::setOpenGlDrawCallback(CvOpenGlDrawCallback callback, void* userdata)
+{
+    myView->setOpenGlDrawCallback(callback, userdata);
+}
+
+
+void CvWindow::setOpenGlCleanCallback(CvOpenGlCleanCallback callback, void* userdata)
+{
+    myView->setOpenGlCleanCallback(callback, userdata);
+}
+
+
+void CvWindow::makeCurrentOpenGlContext()
+{
+    myView->makeCurrentOpenGlContext();
+}
+
+
+void CvWindow::updateGl()
+{
+    myView->updateGl();
+}
+
+
+bool CvWindow::isOpenGl()
+{
+    return mode_display == CV_MODE_OPENGL;
+}
+
+
+void CvWindow::setViewportSize(QSize _size)
+{
+    myView->getWidget()->resize(_size);
+    myView->setSize(_size);
+}
+
+
+void CvWindow::createBarLayout()
+{
+    myBarLayout = new QBoxLayout(QBoxLayout::TopToBottom);
+    myBarLayout->setObjectName(QString::fromUtf8("barLayout"));
+    myBarLayout->setContentsMargins(0, 0, 0, 0);
+    myBarLayout->setSpacing(0);
+    myBarLayout->setMargin(0);
+}
+
+
+void CvWindow::createGlobalLayout()
+{
+    myGlobalLayout = new QBoxLayout(QBoxLayout::TopToBottom);
+    myGlobalLayout->setObjectName(QString::fromUtf8("boxLayout"));
+    myGlobalLayout->setContentsMargins(0, 0, 0, 0);
+    myGlobalLayout->setSpacing(0);
+    myGlobalLayout->setMargin(0);
+    setMinimumSize(1, 1);
+
+    if (param_flags == CV_WINDOW_AUTOSIZE)
+        myGlobalLayout->setSizeConstraint(QLayout::SetFixedSize);
+    else if (param_flags == CV_WINDOW_NORMAL)
+        myGlobalLayout->setSizeConstraint(QLayout::SetMinAndMaxSize);
+}
+
+
+void CvWindow::createView()
+{
+#ifdef HAVE_QT_OPENGL
+    if (isOpenGl())
+        myView = new OpenGlViewPort(this);
+    else
+#endif
+        myView = new DefaultViewPort(this, param_ratio_mode);
+}
+
+
+void CvWindow::createActions()
+{
+    vect_QActions.resize(10);
+
+    QWidget* view = myView->getWidget();
+
+    //if the shortcuts are changed in window_QT.h, we need to update the tooltip manually
+    vect_QActions[0] = new QAction(QIcon(":/left-icon"), "Panning left (CTRL+arrowLEFT)", this);
+    vect_QActions[0]->setIconVisibleInMenu(true);
+    QObject::connect(vect_QActions[0], SIGNAL(triggered()), view, SLOT(siftWindowOnLeft()));
+
+    vect_QActions[1] = new QAction(QIcon(":/right-icon"), "Panning right (CTRL+arrowRIGHT)", this);
+    vect_QActions[1]->setIconVisibleInMenu(true);
+    QObject::connect(vect_QActions[1], SIGNAL(triggered()), view, SLOT(siftWindowOnRight()));
+
+    vect_QActions[2] = new QAction(QIcon(":/up-icon"), "Panning up (CTRL+arrowUP)", this);
+    vect_QActions[2]->setIconVisibleInMenu(true);
+    QObject::connect(vect_QActions[2], SIGNAL(triggered()), view, SLOT(siftWindowOnUp()));
+
+    vect_QActions[3] = new QAction(QIcon(":/down-icon"), "Panning down (CTRL+arrowDOWN)", this);
+    vect_QActions[3]->setIconVisibleInMenu(true);
+    QObject::connect(vect_QActions[3], SIGNAL(triggered()), view, SLOT(siftWindowOnDown()) );
+
+    vect_QActions[4] = new QAction(QIcon(":/zoom_x1-icon"), "Zoom x1 (CTRL+P)", this);
+    vect_QActions[4]->setIconVisibleInMenu(true);
+    QObject::connect(vect_QActions[4], SIGNAL(triggered()), view, SLOT(resetZoom()));
+
+    vect_QActions[5] = new QAction(QIcon(":/imgRegion-icon"), tr("Zoom x%1 (see label) (CTRL+X)").arg(threshold_zoom_img_region), this);
+    vect_QActions[5]->setIconVisibleInMenu(true);
+    QObject::connect(vect_QActions[5], SIGNAL(triggered()), view, SLOT(imgRegion()));
+
+    vect_QActions[6] = new QAction(QIcon(":/zoom_in-icon"), "Zoom in (CTRL++)", this);
+    vect_QActions[6]->setIconVisibleInMenu(true);
+    QObject::connect(vect_QActions[6], SIGNAL(triggered()), view, SLOT(ZoomIn()));
+
+    vect_QActions[7] = new QAction(QIcon(":/zoom_out-icon"), "Zoom out (CTRL+-)", this);
+    vect_QActions[7]->setIconVisibleInMenu(true);
+    QObject::connect(vect_QActions[7], SIGNAL(triggered()), view, SLOT(ZoomOut()));
+
+    vect_QActions[8] = new QAction(QIcon(":/save-icon"), "Save current image (CTRL+S)", this);
+    vect_QActions[8]->setIconVisibleInMenu(true);
+    QObject::connect(vect_QActions[8], SIGNAL(triggered()), view, SLOT(saveView()));
+
+    vect_QActions[9] = new QAction(QIcon(":/properties-icon"), "Display properties window (CTRL+P)", this);
+    vect_QActions[9]->setIconVisibleInMenu(true);
+    QObject::connect(vect_QActions[9], SIGNAL(triggered()), this, SLOT(displayPropertiesWin()));
+
+    if (global_control_panel->myLayout->count() == 0)
+        vect_QActions[9]->setDisabled(true);
+}
+
+
+void CvWindow::createShortcuts()
+{
+    vect_QShortcuts.resize(10);
+
+    QWidget* view = myView->getWidget();
+
+    vect_QShortcuts[0] = new QShortcut(shortcut_panning_left, this);
+    QObject::connect(vect_QShortcuts[0], SIGNAL(activated()), view, SLOT(siftWindowOnLeft()));
+
+    vect_QShortcuts[1] = new QShortcut(shortcut_panning_right, this);
+    QObject::connect(vect_QShortcuts[1], SIGNAL(activated()), view, SLOT(siftWindowOnRight()));
+
+    vect_QShortcuts[2] = new QShortcut(shortcut_panning_up, this);
+    QObject::connect(vect_QShortcuts[2], SIGNAL(activated()), view, SLOT(siftWindowOnUp()));
+
+    vect_QShortcuts[3] = new QShortcut(shortcut_panning_down, this);
+    QObject::connect(vect_QShortcuts[3], SIGNAL(activated()), view, SLOT(siftWindowOnDown()));
+
+    vect_QShortcuts[4] = new QShortcut(shortcut_zoom_normal, this);
+    QObject::connect(vect_QShortcuts[4], SIGNAL(activated()), view, SLOT(resetZoom()));
+
+    vect_QShortcuts[5] = new QShortcut(shortcut_zoom_imgRegion, this);
+    QObject::connect(vect_QShortcuts[5], SIGNAL(activated()), view, SLOT(imgRegion()));
+
+    vect_QShortcuts[6] = new QShortcut(shortcut_zoom_in, this);
+    QObject::connect(vect_QShortcuts[6], SIGNAL(activated()), view, SLOT(ZoomIn()));
+
+    vect_QShortcuts[7] = new QShortcut(shortcut_zoom_out, this);
+    QObject::connect(vect_QShortcuts[7], SIGNAL(activated()), view, SLOT(ZoomOut()));
+
+    vect_QShortcuts[8] = new QShortcut(shortcut_save_img, this);
+    QObject::connect(vect_QShortcuts[8], SIGNAL(activated()), view, SLOT(saveView()));
+
+    vect_QShortcuts[9] = new QShortcut(shortcut_properties_win, this);
+    QObject::connect(vect_QShortcuts[9], SIGNAL(activated()), this, SLOT(displayPropertiesWin()));
+}
+
+
+void CvWindow::createToolBar()
+{
+    myToolBar = new QToolBar(this);
+    myToolBar->setFloatable(false); //is not a window
+    myToolBar->setFixedHeight(28);
+    myToolBar->setMinimumWidth(1);
+
+    foreach (QAction *a, vect_QActions)
+        myToolBar->addAction(a);
+}
+
+
+void CvWindow::createStatusBar()
+{
+    myStatusBar = new QStatusBar(this);
+    myStatusBar->setSizeGripEnabled(false);
+    myStatusBar->setFixedHeight(20);
+    myStatusBar->setMinimumWidth(1);
+    myStatusBar_msg = new QLabel;
+
+    //I comment this because if we change the style, myview (the picture)
+    //will not be the correct size anymore (will lost 2 pixel because of the borders)
+
+    //myStatusBar_msg->setFrameStyle(QFrame::Raised);
+
+    myStatusBar_msg->setAlignment(Qt::AlignHCenter);
+    myStatusBar->addWidget(myStatusBar_msg);
+}
+
+
+void CvWindow::hideTools()
+{
+    if (myToolBar)
+        myToolBar->hide();
+
+    if (myStatusBar)
+        myStatusBar->hide();
+
+    if (global_control_panel)
+        global_control_panel->hide();
+}
+
+
+void CvWindow::showTools()
+{
+    if (myToolBar)
+        myToolBar->show();
+
+    if (myStatusBar)
+        myStatusBar->show();
+}
+
+
+CvWinProperties* CvWindow::createParameterWindow()
+{
+    QString name_paraWindow = QFileInfo(QApplication::applicationFilePath()).fileName() + " settings";
+
+    CvWinProperties* result = new CvWinProperties(name_paraWindow, guiMainThread);
+
+    return result;
+}
+
+
+void CvWindow::displayPropertiesWin()
+{
+    if (global_control_panel->isHidden())
+        global_control_panel->show();
+    else
+        global_control_panel->hide();
+}
+
+
+//Need more test here !
+void CvWindow::keyPressEvent(QKeyEvent *evnt)
+{
+    //see http://doc.trolltech.com/4.6/qt.html#Key-enum
+    int key = evnt->key();
+
+        Qt::Key qtkey = static_cast<Qt::Key>(key);
+        char asciiCode = QTest::keyToAscii(qtkey);
+        if (asciiCode != 0)
+            key = static_cast<int>(asciiCode);
+        else
+            key = evnt->nativeVirtualKey(); //same codes as returned by GTK-based backend
+
+    //control plus (Z, +, -, up, down, left, right) are used for zoom/panning functions
+        if (evnt->modifiers() != Qt::ControlModifier)
+        {
+        mutexKey.lock();
+        last_key = key;
+        mutexKey.unlock();
+        key_pressed.wakeAll();
+        //evnt->accept();
+    }
+
+    QWidget::keyPressEvent(evnt);
+}
+
+
+void CvWindow::icvLoadControlPanel()
+{
+    QSettings settings("OpenCV2", QFileInfo(QApplication::applicationFilePath()).fileName() + " control panel");
+
+    int bsize = settings.beginReadArray("bars");
+
+    if (bsize == global_control_panel->myLayout->layout()->count())
+    {
+        for (int i = 0; i < bsize; ++i)
+        {
+            CvBar* t = (CvBar*) global_control_panel->myLayout->layout()->itemAt(i);
+            settings.setArrayIndex(i);
+            if (t->type == type_CvTrackbar)
+            {
+                if (t->name_bar == settings.value("namebar").toString())
+                {
+                    ((CvTrackbar*)t)->slider->setValue(settings.value("valuebar").toInt());
+                }
+            }
+            if (t->type == type_CvButtonbar)
+            {
+                int subsize = settings.beginReadArray(QString("buttonbar")+i);
+
+                if ( subsize == ((CvButtonbar*)t)->layout()->count() )
+                    icvLoadButtonbar((CvButtonbar*)t,&settings);
+
+                settings.endArray();
+            }
+        }
+    }
+
+    settings.endArray();
+}
+
+
+void CvWindow::icvSaveControlPanel()
+{
+    QSettings settings("OpenCV2", QFileInfo(QApplication::applicationFilePath()).fileName()+" control panel");
+
+    settings.beginWriteArray("bars");
+
+    for (int i = 0; i < global_control_panel->myLayout->layout()->count(); ++i)
+    {
+        CvBar* t = (CvBar*) global_control_panel->myLayout->layout()->itemAt(i);
+        settings.setArrayIndex(i);
+        if (t->type == type_CvTrackbar)
+        {
+            settings.setValue("namebar", QString(t->name_bar));
+            settings.setValue("valuebar",((CvTrackbar*)t)->slider->value());
+        }
+        if (t->type == type_CvButtonbar)
+        {
+            settings.beginWriteArray(QString("buttonbar")+i);
+            icvSaveButtonbar((CvButtonbar*)t,&settings);
+            settings.endArray();
+        }
+    }
+
+    settings.endArray();
+}
+
+
+void CvWindow::icvSaveButtonbar(CvButtonbar* b, QSettings* settings)
+{
+    for (int i = 0, count = b->layout()->count(); i < count; ++i)
+    {
+        settings->setArrayIndex(i);
+
+        QWidget* temp = (QWidget*) b->layout()->itemAt(i)->widget();
+        QString myclass(QLatin1String(temp->metaObject()->className()));
+
+        if (myclass == "CvPushButton")
+        {
+            CvPushButton* button = (CvPushButton*) temp;
+            settings->setValue("namebutton", button->text());
+            settings->setValue("valuebutton", int(button->isChecked()));
+        }
+        else if (myclass == "CvCheckBox")
+        {
+            CvCheckBox* button = (CvCheckBox*) temp;
+            settings->setValue("namebutton", button->text());
+            settings->setValue("valuebutton", int(button->isChecked()));
+        }
+        else if (myclass == "CvRadioButton")
+        {
+            CvRadioButton* button = (CvRadioButton*) temp;
+            settings->setValue("namebutton", button->text());
+            settings->setValue("valuebutton", int(button->isChecked()));
+        }
+    }
+}
+
+
+void CvWindow::icvLoadButtonbar(CvButtonbar* b, QSettings* settings)
+{
+    for (int i = 0, count = b->layout()->count(); i < count; ++i)
+    {
+        settings->setArrayIndex(i);
+
+        QWidget* temp = (QWidget*) b->layout()->itemAt(i)->widget();
+        QString myclass(QLatin1String(temp->metaObject()->className()));
+
+        if (myclass == "CvPushButton")
+        {
+            CvPushButton* button = (CvPushButton*) temp;
+
+            if (button->text() == settings->value("namebutton").toString())
+                button->setChecked(settings->value("valuebutton").toInt());
+        }
+        else if (myclass == "CvCheckBox")
+        {
+            CvCheckBox* button = (CvCheckBox*) temp;
+
+            if (button->text() == settings->value("namebutton").toString())
+                button->setChecked(settings->value("valuebutton").toInt());
+        }
+        else if (myclass == "CvRadioButton")
+        {
+            CvRadioButton* button = (CvRadioButton*) temp;
+
+            if (button->text() == settings->value("namebutton").toString())
+                button->setChecked(settings->value("valuebutton").toInt());
+        }
+
+    }
+}
+
+
+void CvWindow::icvLoadTrackbars(QSettings* settings)
+{
+    int bsize = settings->beginReadArray("trackbars");
+
+    //trackbar are saved in the same order, so no need to use icvFindTrackbarByName
+
+    if (myBarLayout->layout()->count() == bsize) //if not the same number, the window saved and loaded is not the same (nb trackbar not equal)
+    {
+        for (int i = 0; i < bsize; ++i)
+        {
+            settings->setArrayIndex(i);
+
+            CvTrackbar* t = (CvTrackbar*) myBarLayout->layout()->itemAt(i);
+
+            if (t->name_bar == settings->value("name").toString())
+                t->slider->setValue(settings->value("value").toInt());
+
+        }
+    }
+
+    settings->endArray();
+}
+
+
+void CvWindow::icvSaveTrackbars(QSettings* settings)
+{
+    settings->beginWriteArray("trackbars");
+
+    for (int i = 0; i < myBarLayout->layout()->count(); ++i)
+    {
+        settings->setArrayIndex(i);
+
+        CvTrackbar* t = (CvTrackbar*) myBarLayout->layout()->itemAt(i);
+
+        settings->setValue("name", t->name_bar);
+        settings->setValue("value", t->slider->value());
+    }
+
+    settings->endArray();
+}
+
+
+//////////////////////////////////////////////////////
+// DefaultViewPort
+
+
+DefaultViewPort::DefaultViewPort(CvWindow* arg, int arg2) : QGraphicsView(arg), image2Draw_mat(0)
+{
+    centralWidget = arg;
+    param_keepRatio = arg2;
+
+    setContentsMargins(0, 0, 0, 0);
+    setMinimumSize(1, 1);
+    setAlignment(Qt::AlignHCenter);
+
+    setObjectName(QString::fromUtf8("graphicsView"));
+
+    timerDisplay = new QTimer(this);
+    timerDisplay->setSingleShot(true);
+    connect(timerDisplay, SIGNAL(timeout()), this, SLOT(stopDisplayInfo()));
+
+    drawInfo = false;
+    positionGrabbing = QPointF(0, 0);
+    positionCorners = QRect(0, 0, size().width(), size().height());
+
+    on_mouse = 0;
+    on_mouse_param = 0;
+    mouseCoordinate = QPoint(-1, -1);
+
+    //no border
+    setStyleSheet( "QGraphicsView { border-style: none; }" );
+
+    image2Draw_mat = cvCreateMat(viewport()->height(), viewport()->width(), CV_8UC3);
+    cvZero(image2Draw_mat);
+
+    nbChannelOriginImage = 0;
+
+    setInteractive(false);
+    setMouseTracking(true); //receive mouse event everytime
+}
+
+
+DefaultViewPort::~DefaultViewPort()
+{
+    if (image2Draw_mat)
+        cvReleaseMat(&image2Draw_mat);
+}
+
+
+QWidget* DefaultViewPort::getWidget()
+{
+    return this;
+}
+
+
+void DefaultViewPort::setMouseCallBack(CvMouseCallback m, void* param)
+{
+    on_mouse = m;
+
+    on_mouse_param = param;
+}
+
+void DefaultViewPort::writeSettings(QSettings& settings)
+{
+    settings.setValue("matrix_view.m11", param_matrixWorld.m11());
+    settings.setValue("matrix_view.m12", param_matrixWorld.m12());
+    settings.setValue("matrix_view.m13", param_matrixWorld.m13());
+    settings.setValue("matrix_view.m21", param_matrixWorld.m21());
+    settings.setValue("matrix_view.m22", param_matrixWorld.m22());
+    settings.setValue("matrix_view.m23", param_matrixWorld.m23());
+    settings.setValue("matrix_view.m31", param_matrixWorld.m31());
+    settings.setValue("matrix_view.m32", param_matrixWorld.m32());
+    settings.setValue("matrix_view.m33", param_matrixWorld.m33());
+}
+
+
+void DefaultViewPort::readSettings(QSettings& settings)
+{
+    qreal m11 = settings.value("matrix_view.m11", param_matrixWorld.m11()).toDouble();
+    qreal m12 = settings.value("matrix_view.m12", param_matrixWorld.m12()).toDouble();
+    qreal m13 = settings.value("matrix_view.m13", param_matrixWorld.m13()).toDouble();
+    qreal m21 = settings.value("matrix_view.m21", param_matrixWorld.m21()).toDouble();
+    qreal m22 = settings.value("matrix_view.m22", param_matrixWorld.m22()).toDouble();
+    qreal m23 = settings.value("matrix_view.m23", param_matrixWorld.m23()).toDouble();
+    qreal m31 = settings.value("matrix_view.m31", param_matrixWorld.m31()).toDouble();
+    qreal m32 = settings.value("matrix_view.m32", param_matrixWorld.m32()).toDouble();
+    qreal m33 = settings.value("matrix_view.m33", param_matrixWorld.m33()).toDouble();
+
+    param_matrixWorld = QTransform(m11, m12, m13, m21, m22, m23, m31, m32, m33);
+}
+
+
+double DefaultViewPort::getRatio()
+{
+    return param_keepRatio;
+}
+
+
+void DefaultViewPort::setRatio(int flags)
+{
+    if (getRatio() == flags) //nothing to do
+        return;
+
+    //if valid flags
+    if (flags == CV_WINDOW_FREERATIO || flags == CV_WINDOW_KEEPRATIO)
+    {
+        centralWidget->param_ratio_mode = flags;
+        param_keepRatio = flags;
+        updateGeometry();
+        viewport()->update();
+    }
+}
+
+
+void DefaultViewPort::updateImage(const CvArr* arr)
+{
+    CV_Assert(arr);
+
+    CvMat* mat, stub;
+    int origin = 0;
+
+    if (CV_IS_IMAGE_HDR(arr))
+        origin = ((IplImage*)arr)->origin;
+
+    mat = cvGetMat(arr, &stub);
+
+    if (!image2Draw_mat || !CV_ARE_SIZES_EQ(image2Draw_mat, mat))
+    {
+        if (image2Draw_mat)
+            cvReleaseMat(&image2Draw_mat);
+
+        //the image in ipl (to do a deep copy with cvCvtColor)
+        image2Draw_mat = cvCreateMat(mat->rows, mat->cols, CV_8UC3);
+        image2Draw_qt = QImage(image2Draw_mat->data.ptr, image2Draw_mat->cols, image2Draw_mat->rows, image2Draw_mat->step, QImage::Format_RGB888);
+
+        //use to compute mouse coordinate, I need to update the ratio here and in resizeEvent
+        ratioX = width() / float(image2Draw_mat->cols);
+        ratioY = height() / float(image2Draw_mat->rows);
+
+        updateGeometry();
+    }
+
+    nbChannelOriginImage = cvGetElemType(mat);
+
+    cvConvertImage(mat, image2Draw_mat, (origin != 0 ? CV_CVTIMG_FLIP : 0) + CV_CVTIMG_SWAP_RB);
+
+    viewport()->update();
+}
+
+
+void DefaultViewPort::startDisplayInfo(QString text, int delayms)
+{
+    if (timerDisplay->isActive())
+        stopDisplayInfo();
+
+    infoText = text;
+    if (delayms > 0) timerDisplay->start(delayms);
+    drawInfo = true;
+}
+
+
+void DefaultViewPort::setOpenGlDrawCallback(CvOpenGlDrawCallback /*callback*/, void* /*userdata*/)
+{
+    CV_Error(CV_OpenGlNotSupported, "Window doesn't support OpenGL");
+}
+
+
+void DefaultViewPort::setOpenGlCleanCallback(CvOpenGlCleanCallback /*callback*/, void* /*userdata*/)
+{
+    CV_Error(CV_OpenGlNotSupported, "Window doesn't support OpenGL");
+}
+
+
+void DefaultViewPort::makeCurrentOpenGlContext()
+{
+    CV_Error(CV_OpenGlNotSupported, "Window doesn't support OpenGL");
+}
+
+
+void DefaultViewPort::updateGl()
+{
+    CV_Error(CV_OpenGlNotSupported, "Window doesn't support OpenGL");
+}
+
+
+//Note: move 2 percent of the window
+void DefaultViewPort::siftWindowOnLeft()
+{
+    float delta = 2 * width() / (100.0 * param_matrixWorld.m11());
+    moveView(QPointF(delta, 0));
+}
+
+
+//Note: move 2 percent of the window
+void DefaultViewPort::siftWindowOnRight()
+{
+    float delta = -2 * width() / (100.0 * param_matrixWorld.m11());
+    moveView(QPointF(delta, 0));
+}
+
+
+//Note: move 2 percent of the window
+void DefaultViewPort::siftWindowOnUp()
+{
+    float delta = 2 * height() / (100.0 * param_matrixWorld.m11());
+    moveView(QPointF(0, delta));
+}
+
+
+//Note: move 2 percent of the window
+void DefaultViewPort::siftWindowOnDown()
+{
+    float delta = -2 * height() / (100.0 * param_matrixWorld.m11());
+    moveView(QPointF(0, delta));
+}
+
+
+void DefaultViewPort::imgRegion()
+{
+    scaleView((threshold_zoom_img_region / param_matrixWorld.m11() - 1) * 5, QPointF(size().width() / 2, size().height() / 2));
+}
+
+
+void DefaultViewPort::resetZoom()
+{
+    param_matrixWorld.reset();
+    controlImagePosition();
+}
+
+
+void DefaultViewPort::ZoomIn()
+{
+    scaleView(0.5, QPointF(size().width() / 2, size().height() / 2));
+}
+
+
+void DefaultViewPort::ZoomOut()
+{
+    scaleView(-0.5, QPointF(size().width() / 2, size().height() / 2));
+}
+
+
+//can save as JPG, JPEG, BMP, PNG
+void DefaultViewPort::saveView()
+{
+    QDate date_d = QDate::currentDate();
+    QString date_s = date_d.toString("dd.MM.yyyy");
+    QString name_s = centralWidget->windowTitle() + "_screenshot_" + date_s;
+
+    QString fileName = QFileDialog::getSaveFileName(this, tr("Save File %1").arg(name_s), name_s + ".png", tr("Images (*.png *.jpg *.bmp *.jpeg)"));
+
+    if (!fileName.isEmpty()) //save the picture
+    {
+        QString extension = fileName.right(3);
+
+        //   (no need anymore) create the image resized to receive the 'screenshot'
+        //    image2Draw_qt_resized = QImage(viewport()->width(), viewport()->height(),QImage::Format_RGB888);
+
+        QPainter saveimage(&image2Draw_qt_resized);
+        this->render(&saveimage);
+
+        // Save it..
+        if (QString::compare(extension, "png", Qt::CaseInsensitive) == 0)
+        {
+            image2Draw_qt_resized.save(fileName, "PNG");
+            return;
+        }
+
+        if (QString::compare(extension, "jpg", Qt::CaseInsensitive) == 0)
+        {
+            image2Draw_qt_resized.save(fileName, "JPG");
+            return;
+        }
+
+        if (QString::compare(extension, "bmp", Qt::CaseInsensitive) == 0)
+        {
+            image2Draw_qt_resized.save(fileName, "BMP");
+            return;
+        }
+
+        if (QString::compare(extension, "jpeg", Qt::CaseInsensitive) == 0)
+        {
+            image2Draw_qt_resized.save(fileName, "JPEG");
+            return;
+        }
+
+        CV_Error(CV_StsNullPtr, "file extension not recognized, please choose between JPG, JPEG, BMP or PNG");
+    }
+}
+
+
+void DefaultViewPort::contextMenuEvent(QContextMenuEvent* evnt)
+{
+    if (centralWidget->vect_QActions.size() > 0)
+    {
+        QMenu menu(this);
+
+        foreach (QAction *a, centralWidget->vect_QActions)
+            menu.addAction(a);
+
+        menu.exec(evnt->globalPos());
+    }
+}
+
+
+void DefaultViewPort::resizeEvent(QResizeEvent* evnt)
+{
+    controlImagePosition();
+
+    //use to compute mouse coordinate, I need to update the ratio here and in resizeEvent
+    ratioX = width() / float(image2Draw_mat->cols);
+    ratioY = height() / float(image2Draw_mat->rows);
+
+    if (param_keepRatio == CV_WINDOW_KEEPRATIO)//to keep the same aspect ratio
+    {
+        QSize newSize = QSize(image2Draw_mat->cols, image2Draw_mat->rows);
+        newSize.scale(evnt->size(), Qt::KeepAspectRatio);
+
+        //imageWidth/imageHeight = newWidth/newHeight +/- epsilon
+        //ratioX = ratioY +/- epsilon
+        //||ratioX - ratioY|| = epsilon
+        if (fabs(ratioX - ratioY) * 100 > ratioX) //avoid infinity loop / epsilon = 1% of ratioX
+        {
+            resize(newSize);
+
+            //move to the middle
+            //newSize get the delta offset to place the picture in the middle of its parent
+            newSize = (evnt->size() - newSize) / 2;
+
+            //if the toolbar is displayed, avoid drawing myview on top of it
+            if (centralWidget->myToolBar)
+                if(!centralWidget->myToolBar->isHidden())
+                    newSize += QSize(0, centralWidget->myToolBar->height());
+
+            move(newSize.width(), newSize.height());
+        }
+    }
+
+    return QGraphicsView::resizeEvent(evnt);
+}
+
+
+void DefaultViewPort::wheelEvent(QWheelEvent* evnt)
+{
+    scaleView(evnt->delta() / 240.0, evnt->pos());
+    viewport()->update();
+}
+
+
+void DefaultViewPort::mousePressEvent(QMouseEvent* evnt)
+{
+    int cv_event = -1, flags = 0;
+    QPoint pt = evnt->pos();
+
+    //icvmouseHandler: pass parameters for cv_event, flags
+    icvmouseHandler(evnt, mouse_down, cv_event, flags);
+    icvmouseProcessing(QPointF(pt), cv_event, flags);
+
+    if (param_matrixWorld.m11()>1)
+    {
+        setCursor(Qt::ClosedHandCursor);
+        positionGrabbing = evnt->pos();
+    }
+
+    QWidget::mousePressEvent(evnt);
+}
+
+
+void DefaultViewPort::mouseReleaseEvent(QMouseEvent* evnt)
+{
+    int cv_event = -1, flags = 0;
+    QPoint pt = evnt->pos();
+
+    //icvmouseHandler: pass parameters for cv_event, flags
+    icvmouseHandler(evnt, mouse_up, cv_event, flags);
+    icvmouseProcessing(QPointF(pt), cv_event, flags);
+
+    if (param_matrixWorld.m11()>1)
+        setCursor(Qt::OpenHandCursor);
+
+    QWidget::mouseReleaseEvent(evnt);
+}
+
+
+void DefaultViewPort::mouseDoubleClickEvent(QMouseEvent* evnt)
+{
+    int cv_event = -1, flags = 0;
+    QPoint pt = evnt->pos();
+
+    //icvmouseHandler: pass parameters for cv_event, flags
+    icvmouseHandler(evnt, mouse_dbclick, cv_event, flags);
+    icvmouseProcessing(QPointF(pt), cv_event, flags);
+
+    QWidget::mouseDoubleClickEvent(evnt);
+}
+
+
+void DefaultViewPort::mouseMoveEvent(QMouseEvent* evnt)
+{
+    int cv_event = CV_EVENT_MOUSEMOVE, flags = 0;
+    QPoint pt = evnt->pos();
+
+    //icvmouseHandler: pass parameters for cv_event, flags
+    icvmouseHandler(evnt, mouse_move, cv_event, flags);
+    icvmouseProcessing(QPointF(pt), cv_event, flags);
+
+    if (param_matrixWorld.m11() > 1 && evnt->buttons() == Qt::LeftButton)
+    {
+        QPointF dxy = (pt - positionGrabbing)/param_matrixWorld.m11();
+        positionGrabbing = evnt->pos();
+        moveView(dxy);
+    }
+
+    //I update the statusbar here because if the user does a cvWaitkey(0) (like with inpaint.cpp)
+    //the status bar will only be repaint when a click occurs.
+    if (centralWidget->myStatusBar)
+        viewport()->update();
+
+    QWidget::mouseMoveEvent(evnt);
+}
+
+
+void DefaultViewPort::paintEvent(QPaintEvent* evnt)
+{
+    QPainter myPainter(viewport());
+    myPainter.setWorldTransform(param_matrixWorld);
+
+    draw2D(&myPainter);
+
+    //Now disable matrixWorld for overlay display
+    myPainter.setWorldMatrixEnabled(false);
+
+    //in mode zoom/panning
+    if (param_matrixWorld.m11() > 1)
+    {
+        if (param_matrixWorld.m11() >= threshold_zoom_img_region)
+        {
+            if (centralWidget->param_flags == CV_WINDOW_NORMAL)
+                startDisplayInfo("WARNING: The values displayed are the resized image's values. If you want the original image's values, use CV_WINDOW_AUTOSIZE", 1000);
+
+            drawImgRegion(&myPainter);
+        }
+
+        drawViewOverview(&myPainter);
+    }
+
+    //for information overlay
+    if (drawInfo)
+        drawInstructions(&myPainter);
+
+    //for statusbar
+    if (centralWidget->myStatusBar)
+        drawStatusBar();
+
+    QGraphicsView::paintEvent(evnt);
+}
+
+
+void DefaultViewPort::stopDisplayInfo()
+{
+    timerDisplay->stop();
+    drawInfo = false;
+}
+
+
+inline bool DefaultViewPort::isSameSize(IplImage* img1, IplImage* img2)
+{
+    return img1->width == img2->width && img1->height == img2->height;
+}
+
+
+void DefaultViewPort::controlImagePosition()
+{
+    qreal left, top, right, bottom;
+
+    //after check top-left, bottom right corner to avoid getting "out" during zoom/panning
+    param_matrixWorld.map(0,0,&left,&top);
+
+    if (left > 0)
+    {
+        param_matrixWorld.translate(-left,0);
+        left = 0;
+    }
+    if (top > 0)
+    {
+        param_matrixWorld.translate(0,-top);
+        top = 0;
+    }
+    //-------
+
+    QSize sizeImage = size();
+    param_matrixWorld.map(sizeImage.width(),sizeImage.height(),&right,&bottom);
+    if (right < sizeImage.width())
+    {
+        param_matrixWorld.translate(sizeImage.width()-right,0);
+        right = sizeImage.width();
+    }
+    if (bottom < sizeImage.height())
+    {
+        param_matrixWorld.translate(0,sizeImage.height()-bottom);
+        bottom = sizeImage.height();
+    }
+
+    //save corner position
+    positionCorners.setTopLeft(QPoint(left,top));
+    positionCorners.setBottomRight(QPoint(right,bottom));
+    //save also the inv matrix
+    matrixWorld_inv = param_matrixWorld.inverted();
+
+    //viewport()->update();
+}
+
+void DefaultViewPort::moveView(QPointF delta)
+{
+    param_matrixWorld.translate(delta.x(),delta.y());
+    controlImagePosition();
+    viewport()->update();
+}
+
+//factor is -0.5 (zoom out) or 0.5 (zoom in)
+void DefaultViewPort::scaleView(qreal factor,QPointF center)
+{
+    factor/=5;//-0.1 <-> 0.1
+    factor+=1;//0.9 <-> 1.1
+
+    //limit zoom out ---
+    if (param_matrixWorld.m11()==1 && factor < 1)
+        return;
+
+    if (param_matrixWorld.m11()*factor<1)
+        factor = 1/param_matrixWorld.m11();
+
+
+    //limit zoom int ---
+    if (param_matrixWorld.m11()>100 && factor > 1)
+        return;
+
+    //inverse the transform
+    int a, b;
+    matrixWorld_inv.map(center.x(),center.y(),&a,&b);
+
+    param_matrixWorld.translate(a-factor*a,b-factor*b);
+    param_matrixWorld.scale(factor,factor);
+
+    controlImagePosition();
+
+    //display new zoom
+    if (centralWidget->myStatusBar)
+        centralWidget->displayStatusBar(tr("Zoom: %1%").arg(param_matrixWorld.m11()*100),1000);
+
+    if (param_matrixWorld.m11()>1)
+        setCursor(Qt::OpenHandCursor);
+    else
+        unsetCursor();
+}
+
+
+//up, down, dclick, move
+void DefaultViewPort::icvmouseHandler(QMouseEvent *evnt, type_mouse_event category, int &cv_event, int &flags)
+{
+    Qt::KeyboardModifiers modifiers = evnt->modifiers();
+    Qt::MouseButtons buttons = evnt->buttons();
+
+    flags = 0;
+    if(modifiers & Qt::ShiftModifier)
+        flags |= CV_EVENT_FLAG_SHIFTKEY;
+    if(modifiers & Qt::ControlModifier)
+        flags |= CV_EVENT_FLAG_CTRLKEY;
+    if(modifiers & Qt::AltModifier)
+        flags |= CV_EVENT_FLAG_ALTKEY;
+
+    if(buttons & Qt::LeftButton)
+        flags |= CV_EVENT_FLAG_LBUTTON;
+    if(buttons & Qt::RightButton)
+        flags |= CV_EVENT_FLAG_RBUTTON;
+    if(buttons & Qt::MidButton)
+        flags |= CV_EVENT_FLAG_MBUTTON;
+
+    cv_event = CV_EVENT_MOUSEMOVE;
+    switch(evnt->button())
+    {
+    case Qt::LeftButton:
+        cv_event = tableMouseButtons[category][0];
+        flags |= CV_EVENT_FLAG_LBUTTON;
+        break;
+    case Qt::RightButton:
+        cv_event = tableMouseButtons[category][1];
+        flags |= CV_EVENT_FLAG_RBUTTON;
+        break;
+    case Qt::MidButton:
+        cv_event = tableMouseButtons[category][2];
+        flags |= CV_EVENT_FLAG_MBUTTON;
+        break;
+    default:;
+    }
+}
+
+
+void DefaultViewPort::icvmouseProcessing(QPointF pt, int cv_event, int flags)
+{
+    //to convert mouse coordinate
+    qreal pfx, pfy;
+    matrixWorld_inv.map(pt.x(),pt.y(),&pfx,&pfy);
+
+    mouseCoordinate.rx()=floor(pfx/ratioX);
+    mouseCoordinate.ry()=floor(pfy/ratioY);
+
+    if (on_mouse)
+        on_mouse( cv_event, mouseCoordinate.x(),
+            mouseCoordinate.y(), flags, on_mouse_param );
+}
+
+
+QSize DefaultViewPort::sizeHint() const
+{
+    if(image2Draw_mat)
+        return QSize(image2Draw_mat->cols, image2Draw_mat->rows);
+    else
+        return QGraphicsView::sizeHint();
+}
+
+
+void DefaultViewPort::draw2D(QPainter *painter)
+{
+    image2Draw_qt = QImage(image2Draw_mat->data.ptr, image2Draw_mat->cols, image2Draw_mat->rows,image2Draw_mat->step,QImage::Format_RGB888);
+    painter->drawImage(QRect(0,0,viewport()->width(),viewport()->height()), image2Draw_qt, QRect(0,0, image2Draw_qt.width(), image2Draw_qt.height()) );
+}
+
+//only if CV_8UC1 or CV_8UC3
+void DefaultViewPort::drawStatusBar()
+{
+    if (nbChannelOriginImage!=CV_8UC1 && nbChannelOriginImage!=CV_8UC3)
+        return;
+
+    if (mouseCoordinate.x()>=0 &&
+        mouseCoordinate.y()>=0 &&
+        mouseCoordinate.x()<image2Draw_qt.width() &&
+        mouseCoordinate.y()<image2Draw_qt.height())
+//  if (mouseCoordinate.x()>=0 && mouseCoordinate.y()>=0)
+    {
+        QRgb rgbValue = image2Draw_qt.pixel(mouseCoordinate);
+
+        if (nbChannelOriginImage==CV_8UC3 )
+        {
+            centralWidget->myStatusBar_msg->setText(tr("<font color='black'>(x=%1, y=%2) ~ </font>")
+                .arg(mouseCoordinate.x())
+                .arg(mouseCoordinate.y())+
+                tr("<font color='red'>R:%3 </font>").arg(qRed(rgbValue))+//.arg(value.val[0])+
+                tr("<font color='green'>G:%4 </font>").arg(qGreen(rgbValue))+//.arg(value.val[1])+
+                tr("<font color='blue'>B:%5</font>").arg(qBlue(rgbValue))//.arg(value.val[2])
+                );
+        }
+
+        if (nbChannelOriginImage==CV_8UC1)
+        {
+            //all the channel have the same value (because of cvconvertimage), so only the r channel is dsplayed
+            centralWidget->myStatusBar_msg->setText(tr("<font color='black'>(x=%1, y=%2) ~ </font>")
+                .arg(mouseCoordinate.x())
+                .arg(mouseCoordinate.y())+
+                tr("<font color='grey'>L:%3 </font>").arg(qRed(rgbValue))
+                );
+        }
+    }
+}
+
+//accept only CV_8UC1 and CV_8UC8 image for now
+void DefaultViewPort::drawImgRegion(QPainter *painter)
+{
+
+    if (nbChannelOriginImage!=CV_8UC1 && nbChannelOriginImage!=CV_8UC3)
+        return;
+
+    qreal offsetX = param_matrixWorld.dx()/param_matrixWorld.m11();
+    offsetX = offsetX - floor(offsetX);
+    qreal offsetY = param_matrixWorld.dy()/param_matrixWorld.m11();
+    offsetY = offsetY - floor(offsetY);
+
+    QSize view = size();
+    QVarLengthArray<QLineF, 30> linesX;
+    for (qreal _x = offsetX*param_matrixWorld.m11(); _x < view.width(); _x += param_matrixWorld.m11() )
+        linesX.append(QLineF(_x, 0, _x, view.height()));
+
+    QVarLengthArray<QLineF, 30> linesY;
+    for (qreal _y = offsetY*param_matrixWorld.m11(); _y < view.height(); _y += param_matrixWorld.m11() )
+        linesY.append(QLineF(0, _y, view.width(), _y));
+
+
+    QFont f = painter->font();
+    int original_font_size = f.pointSize();
+    //change font size
+    //f.setPointSize(4+(param_matrixWorld.m11()-threshold_zoom_img_region)/5);
+    f.setPixelSize(10+(param_matrixWorld.m11()-threshold_zoom_img_region)/5);
+    painter->setFont(f);
+    QString val;
+    QRgb rgbValue;
+
+    QPointF point1;//sorry, I do not know how to name it
+    QPointF point2;//idem
+
+    for (int j=-1;j<height()/param_matrixWorld.m11();j++)//-1 because display the pixels top rows left colums
+        for (int i=-1;i<width()/param_matrixWorld.m11();i++)//-1
+        {
+            point1.setX((i+offsetX)*param_matrixWorld.m11());
+            point1.setY((j+offsetY)*param_matrixWorld.m11());
+
+            matrixWorld_inv.map(point1.x(),point1.y(),&point2.rx(),&point2.ry());
+
+            point2.rx()= (long) (point2.x() + 0.5);
+            point2.ry()= (long) (point2.y() + 0.5);
+
+            if (point2.x() >= 0 && point2.y() >= 0)
+                rgbValue = image2Draw_qt_resized.pixel(QPoint(point2.x(),point2.y()));
+            else
+                rgbValue = qRgb(0,0,0);
+
+            if (nbChannelOriginImage==CV_8UC3)
+            {
+                //for debug
+                /*
+                val = tr("%1 %2").arg(point2.x()).arg(point2.y());
+                painter->setPen(QPen(Qt::black, 1));
+                painter->drawText(QRect(point1.x(),point1.y(),param_matrixWorld.m11(),param_matrixWorld.m11()/2),
+                    Qt::AlignCenter, val);
+                */
+
+                val = tr("%1").arg(qRed(rgbValue));
+                painter->setPen(QPen(Qt::red, 1));
+                painter->drawText(QRect(point1.x(),point1.y(),param_matrixWorld.m11(),param_matrixWorld.m11()/3),
+                    Qt::AlignCenter, val);
+
+                val = tr("%1").arg(qGreen(rgbValue));
+                painter->setPen(QPen(Qt::green, 1));
+                painter->drawText(QRect(point1.x(),point1.y()+param_matrixWorld.m11()/3,param_matrixWorld.m11(),param_matrixWorld.m11()/3),
+                    Qt::AlignCenter, val);
+
+                val = tr("%1").arg(qBlue(rgbValue));
+                painter->setPen(QPen(Qt::blue, 1));
+                painter->drawText(QRect(point1.x(),point1.y()+2*param_matrixWorld.m11()/3,param_matrixWorld.m11(),param_matrixWorld.m11()/3),
+                    Qt::AlignCenter, val);
+
+            }
+
+            if (nbChannelOriginImage==CV_8UC1)
+            {
+
+                val = tr("%1").arg(qRed(rgbValue));
+                painter->drawText(QRect(point1.x(),point1.y(),param_matrixWorld.m11(),param_matrixWorld.m11()),
+                    Qt::AlignCenter, val);
+            }
+        }
+
+        painter->setPen(QPen(Qt::black, 1));
+        painter->drawLines(linesX.data(), linesX.size());
+        painter->drawLines(linesY.data(), linesY.size());
+
+        //restore font size
+        f.setPointSize(original_font_size);
+        painter->setFont(f);
+
+}
+
+void DefaultViewPort::drawViewOverview(QPainter *painter)
+{
+    QSize viewSize = size();
+    viewSize.scale ( 100, 100,Qt::KeepAspectRatio );
+
+    const int margin = 5;
+
+    //draw the image's location
+    painter->setBrush(QColor(0, 0, 0, 127));
+    painter->setPen(Qt::darkGreen);
+    painter->drawRect(QRect(width()-viewSize.width()-margin, 0,viewSize.width(),viewSize.height()));
+
+    //daw the view's location inside the image
+    qreal ratioSize = 1/param_matrixWorld.m11();
+    qreal ratioWindow = (qreal)(viewSize.height())/(qreal)(size().height());
+    painter->setPen(Qt::darkBlue);
+    painter->drawRect(QRectF(width()-viewSize.width()-positionCorners.left()*ratioSize*ratioWindow-margin,
+        -positionCorners.top()*ratioSize*ratioWindow,
+        (viewSize.width()-1)*ratioSize,
+        (viewSize.height()-1)*ratioSize)
+        );
+}
+
+void DefaultViewPort::drawInstructions(QPainter *painter)
+{
+    QFontMetrics metrics = QFontMetrics(font());
+    int border = qMax(4, metrics.leading());
+
+    QRect qrect = metrics.boundingRect(0, 0, width() - 2*border, int(height()*0.125),
+        Qt::AlignCenter | Qt::TextWordWrap, infoText);
+    painter->setRenderHint(QPainter::TextAntialiasing);
+    painter->fillRect(QRect(0, 0, width(), qrect.height() + 2*border),
+        QColor(0, 0, 0, 127));
+    painter->setPen(Qt::white);
+    painter->fillRect(QRect(0, 0, width(), qrect.height() + 2*border),
+        QColor(0, 0, 0, 127));
+
+    painter->drawText((width() - qrect.width())/2, border,
+        qrect.width(), qrect.height(),
+        Qt::AlignCenter | Qt::TextWordWrap, infoText);
+}
+
+
+void DefaultViewPort::setSize(QSize /*size_*/)
+{
+}
+
+
+//////////////////////////////////////////////////////
+// OpenGlViewPort
+
+#ifdef HAVE_QT_OPENGL
+
+OpenGlViewPort::OpenGlViewPort(QWidget* _parent) : QGLWidget(_parent), size(-1, -1)
+{
+    mouseCallback = 0;
+    mouseData = 0;
+
+    glDrawCallback = 0;
+    glDrawData = 0;
+
+    glCleanCallback = 0;
+    glCleanData = 0;
+
+    glFuncTab = 0;
+}
+
+OpenGlViewPort::~OpenGlViewPort()
+{
+    if (glFuncTab)
+        delete glFuncTab;
+
+    setOpenGlCleanCallback(0, 0);
+}
+
+QWidget* OpenGlViewPort::getWidget()
+{
+    return this;
+}
+
+void OpenGlViewPort::setMouseCallBack(CvMouseCallback callback, void* param)
+{
+    mouseCallback = callback;
+    mouseData = param;
+}
+
+void OpenGlViewPort::writeSettings(QSettings& /*settings*/)
+{
+}
+
+void OpenGlViewPort::readSettings(QSettings& /*settings*/)
+{
+}
+
+double OpenGlViewPort::getRatio()
+{
+    return (double)width() / height();
+}
+
+void OpenGlViewPort::setRatio(int /*flags*/)
+{
+}
+
+void OpenGlViewPort::updateImage(const CvArr* /*arr*/)
+{
+}
+
+void OpenGlViewPort::startDisplayInfo(QString /*text*/, int /*delayms*/)
+{
+}
+
+void OpenGlViewPort::setOpenGlDrawCallback(CvOpenGlDrawCallback callback, void* userdata)
+{
+    glDrawCallback = callback;
+    glDrawData = userdata;
+}
+
+void OpenGlViewPort::setOpenGlCleanCallback(CvOpenGlCleanCallback callback, void* userdata)
+{
+    makeCurrentOpenGlContext();
+
+    if (glCleanCallback)
+        glCleanCallback(glCleanData);
+
+    glCleanCallback = callback;
+    glCleanData = userdata;
+}
+
+void OpenGlViewPort::makeCurrentOpenGlContext()
+{
+    makeCurrent();
+    icvSetOpenGlFuncTab(glFuncTab);
+}
+
+void OpenGlViewPort::updateGl()
+{
+    QGLWidget::updateGL();
+}
+
+#ifndef APIENTRY
+    #define APIENTRY
+#endif
+
+#ifndef APIENTRYP
+    #define APIENTRYP APIENTRY *
+#endif
+
+#ifndef GL_VERSION_1_5
+    /* GL types for handling large vertex buffer objects */
+    typedef ptrdiff_t GLintptr;
+    typedef ptrdiff_t GLsizeiptr;
+#endif
+
+typedef void (APIENTRYP PFNGLGENBUFFERSPROC   ) (GLsizei n, GLuint *buffers);
+typedef void (APIENTRYP PFNGLDELETEBUFFERSPROC) (GLsizei n, const GLuint *buffers);
+
+typedef void (APIENTRYP PFNGLBUFFERDATAPROC   ) (GLenum target, GLsizeiptr size, const GLvoid *data, GLenum usage);
+typedef void (APIENTRYP PFNGLBUFFERSUBDATAPROC) (GLenum target, GLintptr offset, GLsizeiptr size, const GLvoid* data);
+
+typedef void (APIENTRYP PFNGLBINDBUFFERPROC   ) (GLenum target, GLuint buffer);
+
+typedef GLvoid* (APIENTRYP PFNGLMAPBUFFERPROC) (GLenum target, GLenum access);
+typedef GLboolean (APIENTRYP PFNGLUNMAPBUFFERPROC) (GLenum target);
+
+class GlFuncTab_QT : public CvOpenGlFuncTab
+{
+public:
+#ifdef Q_WS_WIN
+    GlFuncTab_QT(HDC hDC);
+#else
+    GlFuncTab_QT();
+#endif
+
+    void genBuffers(int n, unsigned int* buffers) const;
+    void deleteBuffers(int n, const unsigned int* buffers) const;
+
+    void bufferData(unsigned int target, ptrdiff_t size, const void* data, unsigned int usage) const;
+    void bufferSubData(unsigned int target, ptrdiff_t offset, ptrdiff_t size, const void* data) const;
+
+    void bindBuffer(unsigned int target, unsigned int buffer) const;
+
+    void* mapBuffer(unsigned int target, unsigned int access) const;
+    void unmapBuffer(unsigned int target) const;
+
+    void generateBitmapFont(const std::string& family, int height, int weight, bool italic, bool underline, int start, int count, int base) const;
+
+    bool isGlContextInitialized() const;
+
+    PFNGLGENBUFFERSPROC    glGenBuffersExt;
+    PFNGLDELETEBUFFERSPROC glDeleteBuffersExt;
+
+    PFNGLBUFFERDATAPROC    glBufferDataExt;
+    PFNGLBUFFERSUBDATAPROC glBufferSubDataExt;
+
+    PFNGLBINDBUFFERPROC    glBindBufferExt;
+
+    PFNGLMAPBUFFERPROC     glMapBufferExt;
+    PFNGLUNMAPBUFFERPROC   glUnmapBufferExt;
+
+    bool initialized;
+
+#ifdef Q_WS_WIN
+    HDC hDC;
+#endif
+};
+
+#ifdef Q_WS_WIN
+    GlFuncTab_QT::GlFuncTab_QT(HDC hDC_) : hDC(hDC_)
+#else
+    GlFuncTab_QT::GlFuncTab_QT()
+#endif
+{
+    glGenBuffersExt    = 0;
+    glDeleteBuffersExt = 0;
+
+    glBufferDataExt    = 0;
+    glBufferSubDataExt = 0;
+
+    glBindBufferExt    = 0;
+
+    glMapBufferExt     = 0;
+    glUnmapBufferExt   = 0;
+
+    initialized = false;
+}
+
+void GlFuncTab_QT::genBuffers(int n, unsigned int* buffers) const
+{
+    CV_FUNCNAME( "GlFuncTab_QT::genBuffers" );
+
+    __BEGIN__;
+
+    if (!glGenBuffersExt)
+        CV_ERROR(CV_OpenGlApiCallError, "Current OpenGL implementation doesn't support required extension");
+
+    glGenBuffersExt(n, buffers);
+    CV_CheckGlError();
+
+    __END__;
+}
+
+void GlFuncTab_QT::deleteBuffers(int n, const unsigned int* buffers) const
+{
+    CV_FUNCNAME( "GlFuncTab_QT::deleteBuffers" );
+
+    __BEGIN__;
+
+    if (!glDeleteBuffersExt)
+        CV_ERROR(CV_OpenGlApiCallError, "Current OpenGL implementation doesn't support required extension");
+
+    glDeleteBuffersExt(n, buffers);
+    CV_CheckGlError();
+
+    __END__;
+}
+
+void GlFuncTab_QT::bufferData(unsigned int target, ptrdiff_t size, const void* data, unsigned int usage) const
+{
+    CV_FUNCNAME( "GlFuncTab_QT::bufferData" );
+
+    __BEGIN__;
+
+    if (!glBufferDataExt)
+        CV_ERROR(CV_OpenGlApiCallError, "Current OpenGL implementation doesn't support required extension");
+
+    glBufferDataExt(target, size, data, usage);
+    CV_CheckGlError();
+
+    __END__;
+}
+
+void GlFuncTab_QT::bufferSubData(unsigned int target, ptrdiff_t offset, ptrdiff_t size, const void* data) const
+{
+    CV_FUNCNAME( "GlFuncTab_QT::bufferSubData" );
+
+    __BEGIN__;
+
+    if (!glBufferSubDataExt)
+        CV_ERROR(CV_OpenGlApiCallError, "Current OpenGL implementation doesn't support required extension");
+
+    glBufferSubDataExt(target, offset, size, data);
+    CV_CheckGlError();
+
+    __END__;
+}
+
+void GlFuncTab_QT::bindBuffer(unsigned int target, unsigned int buffer) const
+{
+    CV_FUNCNAME( "GlFuncTab_QT::bindBuffer" );
+
+    __BEGIN__;
+
+    if (!glBindBufferExt)
+        CV_ERROR(CV_OpenGlApiCallError, "Current OpenGL implementation doesn't support required extension");
+
+    glBindBufferExt(target, buffer);
+    CV_CheckGlError();
+
+    __END__;
+}
+
+void* GlFuncTab_QT::mapBuffer(unsigned int target, unsigned int access) const
+{
+    CV_FUNCNAME( "GlFuncTab_QT::mapBuffer" );
+
+    void* res = 0;
+
+    __BEGIN__;
+
+    if (!glMapBufferExt)
+        CV_ERROR(CV_OpenGlApiCallError, "Current OpenGL implementation doesn't support required extension");
+
+    res = glMapBufferExt(target, access);
+    CV_CheckGlError();
+
+    __END__;
+
+    return res;
+}
+
+void GlFuncTab_QT::unmapBuffer(unsigned int target) const
+{
+    CV_FUNCNAME( "GlFuncTab_QT::unmapBuffer" );
+
+    __BEGIN__;
+
+    if (!glUnmapBufferExt)
+        CV_ERROR(CV_OpenGlApiCallError, "Current OpenGL implementation doesn't support required extension");
+
+    glUnmapBufferExt(target);
+    CV_CheckGlError();
+
+    __END__;
+}
+
+void GlFuncTab_QT::generateBitmapFont(const std::string& family, int height, int weight, bool italic, bool /*underline*/, int start, int count, int base) const
+{
+#ifdef Q_WS_WIN
+    CV_FUNCNAME( "GlFuncTab_QT::generateBitmapFont" );
+#endif
+
+    QFont font(QString(family.c_str()), height, weight, italic);
+
+    __BEGIN__;
+
+#ifndef Q_WS_WIN
+    font.setStyleStrategy(QFont::OpenGLCompatible);
+    if (font.handle())
+        glXUseXFont(font.handle(), start, count, base);
+#else
+    SelectObject(hDC, font.handle());
+    if (!wglUseFontBitmaps(hDC, start, count, base))
+        CV_ERROR(CV_OpenGlApiCallError, "Can't create font");
+#endif
+
+    __END__;
+}
+
+bool GlFuncTab_QT::isGlContextInitialized() const
+{
+    return initialized;
+}
+
+void OpenGlViewPort::initializeGL()
+{
+    glHint(GL_PERSPECTIVE_CORRECTION_HINT, GL_NICEST);
+
+#ifdef Q_WS_WIN
+    std::auto_ptr<GlFuncTab_QT> qglFuncTab(new GlFuncTab_QT(getDC()));
+#else
+    std::auto_ptr<GlFuncTab_QT> qglFuncTab(new GlFuncTab_QT);
+#endif
+
+    // Load extensions
+
+    qglFuncTab->glGenBuffersExt = (PFNGLGENBUFFERSPROC)context()->getProcAddress("glGenBuffers");
+    qglFuncTab->glDeleteBuffersExt = (PFNGLDELETEBUFFERSPROC)context()->getProcAddress("glDeleteBuffers");
+    qglFuncTab->glBufferDataExt = (PFNGLBUFFERDATAPROC)context()->getProcAddress("glBufferData");
+    qglFuncTab->glBufferSubDataExt = (PFNGLBUFFERSUBDATAPROC)context()->getProcAddress("glBufferSubData");
+    qglFuncTab->glBindBufferExt = (PFNGLBINDBUFFERPROC)context()->getProcAddress("glBindBuffer");
+    qglFuncTab->glMapBufferExt = (PFNGLMAPBUFFERPROC)context()->getProcAddress("glMapBuffer");
+    qglFuncTab->glUnmapBufferExt = (PFNGLUNMAPBUFFERPROC)context()->getProcAddress("glUnmapBuffer");
+
+    qglFuncTab->initialized = true;
+
+    glFuncTab = qglFuncTab.release();
+
+    icvSetOpenGlFuncTab(glFuncTab);
+}
+
+void OpenGlViewPort::resizeGL(int w, int h)
+{
+    glViewport(0, 0, w, h);
+}
+
+void OpenGlViewPort::paintGL()
+{
+    icvSetOpenGlFuncTab(glFuncTab);
+
+    glClear(GL_COLOR_BUFFER_BIT | GL_DEPTH_BUFFER_BIT);
+
+    if (glDrawCallback)
+        glDrawCallback(glDrawData);
+
+    CV_CheckGlError();
+}
+
+void OpenGlViewPort::mousePressEvent(QMouseEvent* evnt)
+{
+    int cv_event = -1, flags = 0;
+    QPoint pt = evnt->pos();
+
+    icvmouseHandler(evnt, mouse_down, cv_event, flags);
+    icvmouseProcessing(QPointF(pt), cv_event, flags);
+
+    QGLWidget::mousePressEvent(evnt);
+}
+
+
+void OpenGlViewPort::mouseReleaseEvent(QMouseEvent* evnt)
+{
+    int cv_event = -1, flags = 0;
+    QPoint pt = evnt->pos();
+
+    icvmouseHandler(evnt, mouse_up, cv_event, flags);
+    icvmouseProcessing(QPointF(pt), cv_event, flags);
+
+    QGLWidget::mouseReleaseEvent(evnt);
+}
+
+
+void OpenGlViewPort::mouseDoubleClickEvent(QMouseEvent* evnt)
+{
+    int cv_event = -1, flags = 0;
+    QPoint pt = evnt->pos();
+
+    icvmouseHandler(evnt, mouse_dbclick, cv_event, flags);
+    icvmouseProcessing(QPointF(pt), cv_event, flags);
+
+    QGLWidget::mouseDoubleClickEvent(evnt);
+}
+
+
+void OpenGlViewPort::mouseMoveEvent(QMouseEvent* evnt)
+{
+    int cv_event = CV_EVENT_MOUSEMOVE, flags = 0;
+    QPoint pt = evnt->pos();
+
+    //icvmouseHandler: pass parameters for cv_event, flags
+    icvmouseHandler(evnt, mouse_move, cv_event, flags);
+    icvmouseProcessing(QPointF(pt), cv_event, flags);
+
+    QGLWidget::mouseMoveEvent(evnt);
+}
+
+void OpenGlViewPort::icvmouseHandler(QMouseEvent* evnt, type_mouse_event category, int& cv_event, int& flags)
+{
+    Qt::KeyboardModifiers modifiers = evnt->modifiers();
+    Qt::MouseButtons buttons = evnt->buttons();
+
+    flags = 0;
+    if (modifiers & Qt::ShiftModifier)
+        flags |= CV_EVENT_FLAG_SHIFTKEY;
+    if (modifiers & Qt::ControlModifier)
+        flags |= CV_EVENT_FLAG_CTRLKEY;
+    if (modifiers & Qt::AltModifier)
+        flags |= CV_EVENT_FLAG_ALTKEY;
+
+    if (buttons & Qt::LeftButton)
+        flags |= CV_EVENT_FLAG_LBUTTON;
+    if (buttons & Qt::RightButton)
+        flags |= CV_EVENT_FLAG_RBUTTON;
+    if (buttons & Qt::MidButton)
+        flags |= CV_EVENT_FLAG_MBUTTON;
+
+    cv_event = CV_EVENT_MOUSEMOVE;
+    switch (evnt->button())
+    {
+    case Qt::LeftButton:
+        cv_event = tableMouseButtons[category][0];
+        flags |= CV_EVENT_FLAG_LBUTTON;
+        break;
+
+    case Qt::RightButton:
+        cv_event = tableMouseButtons[category][1];
+        flags |= CV_EVENT_FLAG_RBUTTON;
+        break;
+
+    case Qt::MidButton:
+        cv_event = tableMouseButtons[category][2];
+        flags |= CV_EVENT_FLAG_MBUTTON;
+        break;
+
+    default:
+        ;
+    }
+}
+
+
+void OpenGlViewPort::icvmouseProcessing(QPointF pt, int cv_event, int flags)
+{
+    if (mouseCallback)
+        mouseCallback(cv_event, pt.x(), pt.y(), flags, mouseData);
+}
+
+
+QSize OpenGlViewPort::sizeHint() const
+{
+    if (size.width() > 0 && size.height() > 0)
+        return size;
+
+    return QGLWidget::sizeHint();
+}
+
+void OpenGlViewPort::setSize(QSize size_)
+{
+    size = size_;
+    updateGeometry();
+}
+
+#endif
+
+#endif // HAVE_QT