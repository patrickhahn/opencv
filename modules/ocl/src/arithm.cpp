--- conflicted
+++ resolved
@@ -99,97 +99,17 @@
 //////////////////////////////////////////////////////////////////////////////
 /////////////////////// add subtract multiply divide /////////////////////////
 //////////////////////////////////////////////////////////////////////////////
-<<<<<<< HEAD
-template<typename T>
-void arithmetic_run(const oclMat &src1, const oclMat &src2, oclMat &dst,
-                    String kernelName, const char **kernelString, void *_scalar, int op_type = 0)
-{
-    if(!src1.clCxt->supportsFeature(Context::CL_DOUBLE) && src1.type() == CV_64F)
-    {
-        CV_Error(Error::GpuNotSupported, "Selected device don't support double\r\n");
-        return;
-    }
-
-    dst.create(src1.size(), src1.type());
-    CV_Assert(src1.cols == src2.cols && src2.cols == dst.cols &&
-              src1.rows == src2.rows && src2.rows == dst.rows);
-
-    CV_Assert(src1.type() == src2.type() && src1.type() == dst.type());
-    CV_Assert(src1.depth() != CV_8S);
-
-    Context  *clCxt = src1.clCxt;
-    int channels = dst.oclchannels();
-    int depth = dst.depth();
-
-    int vector_lengths[4][7] = {{4, 0, 4, 4, 1, 1, 1},
-        {4, 0, 4, 4, 1, 1, 1},
-        {4, 0, 4, 4, 1, 1, 1},
-        {4, 0, 4, 4, 1, 1, 1}
-    };
-
-    size_t vector_length = vector_lengths[channels - 1][depth];
-    int offset_cols = (dst.offset / dst.elemSize1()) & (vector_length - 1);
-    int cols = divUp(dst.cols * channels + offset_cols, vector_length);
-=======
->>>>>>> e35bc115
 
 enum { ADD = 0, SUB, MUL, DIV, ABS_DIFF };
 
-<<<<<<< HEAD
-    int dst_step1 = dst.cols * dst.elemSize();
-    std::vector<std::pair<size_t , const void *> > args;
-    args.push_back( std::make_pair( sizeof(cl_mem), (void *)&src1.data ));
-    args.push_back( std::make_pair( sizeof(cl_int), (void *)&src1.step ));
-    args.push_back( std::make_pair( sizeof(cl_int), (void *)&src1.offset ));
-    args.push_back( std::make_pair( sizeof(cl_mem), (void *)&src2.data ));
-    args.push_back( std::make_pair( sizeof(cl_int), (void *)&src2.step ));
-    args.push_back( std::make_pair( sizeof(cl_int), (void *)&src2.offset ));
-    args.push_back( std::make_pair( sizeof(cl_mem), (void *)&dst.data ));
-    args.push_back( std::make_pair( sizeof(cl_int), (void *)&dst.step ));
-    args.push_back( std::make_pair( sizeof(cl_int), (void *)&dst.offset ));
-    args.push_back( std::make_pair( sizeof(cl_int), (void *)&src1.rows ));
-    args.push_back( std::make_pair( sizeof(cl_int), (void *)&cols ));
-    args.push_back( std::make_pair( sizeof(cl_int), (void *)&dst_step1 ));
-    T scalar;
-    if(_scalar != NULL)
-    {
-        double scalar1 = *((double *)_scalar);
-        scalar = (T)scalar1;
-        args.push_back( std::make_pair( sizeof(T), (void *)&scalar ));
-    }
-    switch(op_type)
-    {
-        case MAT_ADD:
-            openCLExecuteKernel(clCxt, kernelString, kernelName, globalThreads, localThreads, args, -1, depth, "-D ARITHM_ADD");
-            break;
-        case MAT_SUB:
-            openCLExecuteKernel(clCxt, kernelString, kernelName, globalThreads, localThreads, args, -1, depth, "-D ARITHM_SUB");
-            break;
-        default:
-            openCLExecuteKernel(clCxt, kernelString, kernelName, globalThreads, localThreads, args, -1, depth);
-    }
-}
-static void arithmetic_run(const oclMat &src1, const oclMat &src2, oclMat &dst,
-                           String kernelName, const char **kernelString, int op_type = 0)
-{
-    arithmetic_run<char>(src1, src2, dst, kernelName, kernelString, (void *)NULL, op_type);
-}
-static void arithmetic_run(const oclMat &src1, const oclMat &src2, oclMat &dst, const oclMat &mask,
-                           String kernelName, const char **kernelString, int op_type = 0)
-=======
 static void arithmetic_run_generic(const oclMat &src1, const oclMat &src2, const Scalar & scalar, const oclMat & mask,
                             oclMat &dst, int op_type, bool use_scalar = false)
->>>>>>> e35bc115
 {
     Context *clCxt = src1.clCxt;
     bool hasDouble = clCxt->supportsFeature(Context::CL_DOUBLE);
     if (!hasDouble && (src1.depth() == CV_64F || src2.depth() == CV_64F || dst.depth() == CV_64F))
     {
-<<<<<<< HEAD
-        CV_Error(Error::GpuNotSupported, "Selected device don't support double\r\n");
-=======
-        CV_Error(CV_GpuNotSupported, "Selected device doesn't support double\r\n");
->>>>>>> e35bc115
+        CV_Error(Error::GpuNotSupported, "Selected device doesn't support double\r\n");
         return;
     }
 
@@ -232,95 +152,18 @@
                                       typeMap[depth], channelMap[oclChannels], (depth >= CV_32F ? "" : (depth == CV_32S ? "_rte" : "_sat_rte")),
                                       operationsMap[op_type], WTypeMap[WDepth], channelMap[oclChannels]);
 
-<<<<<<< HEAD
-    int dst_step1 = dst.cols * dst.elemSize();
     std::vector<std::pair<size_t , const void *> > args;
     args.push_back( std::make_pair( sizeof(cl_mem), (void *)&src1.data ));
-    args.push_back( std::make_pair( sizeof(cl_int), (void *)&src1.step ));
-    args.push_back( std::make_pair( sizeof(cl_int), (void *)&src1.offset ));
-    args.push_back( std::make_pair( sizeof(cl_mem), (void *)&src2.data ));
-    args.push_back( std::make_pair( sizeof(cl_int), (void *)&src2.step ));
-    args.push_back( std::make_pair( sizeof(cl_int), (void *)&src2.offset ));
-    args.push_back( std::make_pair( sizeof(cl_mem), (void *)&mask.data ));
-    args.push_back( std::make_pair( sizeof(cl_int), (void *)&mask.step ));
-    args.push_back( std::make_pair( sizeof(cl_int), (void *)&mask.offset ));
-    args.push_back( std::make_pair( sizeof(cl_mem), (void *)&dst.data ));
-    args.push_back( std::make_pair( sizeof(cl_int), (void *)&dst.step ));
-    args.push_back( std::make_pair( sizeof(cl_int), (void *)&dst.offset ));
-    args.push_back( std::make_pair( sizeof(cl_int), (void *)&src1.rows ));
-    args.push_back( std::make_pair( sizeof(cl_int), (void *)&cols ));
-    args.push_back( std::make_pair( sizeof(cl_int), (void *)&dst_step1 ));
-=======
-    vector<pair<size_t , const void *> > args;
-    args.push_back( make_pair( sizeof(cl_mem), (void *)&src1.data ));
-    args.push_back( make_pair( sizeof(cl_int), (void *)&src1step1 ));
-    args.push_back( make_pair( sizeof(cl_int), (void *)&src1offset1 ));
->>>>>>> e35bc115
+    args.push_back( std::make_pair( sizeof(cl_int), (void *)&src1step1 ));
+    args.push_back( std::make_pair( sizeof(cl_int), (void *)&src1offset1 ));
 
     if (!src2.empty())
     {
-<<<<<<< HEAD
-        case MAT_ADD:
-            openCLExecuteKernel(clCxt, kernelString, kernelName, globalThreads, localThreads, args, channels, depth, "-D ARITHM_ADD");
-            break;
-        case MAT_SUB:
-            openCLExecuteKernel(clCxt, kernelString, kernelName, globalThreads, localThreads, args, channels, depth, "-D ARITHM_SUB");
-            break;
-        default:
-            openCLExecuteKernel(clCxt, kernelString, kernelName, globalThreads, localThreads, args, channels, depth);
-    }
-}
-void cv::ocl::add(const oclMat &src1, const oclMat &src2, oclMat &dst)
-{
-    arithmetic_run(src1, src2, dst, "arithm_add", &arithm_add, MAT_ADD);
-}
-void cv::ocl::add(const oclMat &src1, const oclMat &src2, oclMat &dst, const oclMat &mask)
-{
-    arithmetic_run(src1, src2, dst, mask, "arithm_add_with_mask", &arithm_add, MAT_ADD);
-}
-
-void cv::ocl::subtract(const oclMat &src1, const oclMat &src2, oclMat &dst)
-{
-    arithmetic_run(src1, src2, dst, "arithm_add", &arithm_add, MAT_SUB);
-}
-void cv::ocl::subtract(const oclMat &src1, const oclMat &src2, oclMat &dst, const oclMat &mask)
-{
-    arithmetic_run(src1, src2, dst, mask, "arithm_add_with_mask", &arithm_add, MAT_SUB);
-}
-typedef void (*MulDivFunc)(const oclMat &src1, const oclMat &src2, oclMat &dst, String kernelName,
-                           const char **kernelString, void *scalar);
-
-void cv::ocl::multiply(const oclMat &src1, const oclMat &src2, oclMat &dst, double scalar)
-{
-    if(src1.clCxt->supportsFeature(Context::CL_DOUBLE) && (src1.depth() == CV_64F))
-        arithmetic_run<double>(src1, src2, dst, "arithm_mul", &arithm_mul, (void *)(&scalar));
-    else
-        arithmetic_run<float>(src1, src2, dst, "arithm_mul", &arithm_mul, (void *)(&scalar));
-}
-
-void cv::ocl::divide(const oclMat &src1, const oclMat &src2, oclMat &dst, double scalar)
-{
-
-    if(src1.clCxt->supportsFeature(Context::CL_DOUBLE))
-        arithmetic_run<double>(src1, src2, dst, "arithm_div", &arithm_div, (void *)(&scalar));
-    else
-        arithmetic_run<float>(src1, src2, dst, "arithm_div", &arithm_div, (void *)(&scalar));
-
-}
-template <typename WT , typename CL_WT>
-void arithmetic_scalar_run(const oclMat &src1, const Scalar &src2, oclMat &dst, const oclMat &mask, String kernelName, const char **kernelString, int isMatSubScalar)
-{
-    if(!src1.clCxt->supportsFeature(Context::CL_DOUBLE) && src1.type() == CV_64F)
-    {
-        CV_Error(Error::GpuNotSupported, "Selected device don't support double\r\n");
-        return;
-=======
-        args.push_back( make_pair( sizeof(cl_mem), (void *)&src2.data ));
-        args.push_back( make_pair( sizeof(cl_int), (void *)&src2step1 ));
-        args.push_back( make_pair( sizeof(cl_int), (void *)&src2offset1 ));
+        args.push_back( std::make_pair( sizeof(cl_mem), (void *)&src2.data ));
+        args.push_back( std::make_pair( sizeof(cl_int), (void *)&src2step1 ));
+        args.push_back( std::make_pair( sizeof(cl_int), (void *)&src2offset1 ));
 
         kernelName += "_mat";
->>>>>>> e35bc115
     }
 
     if (haveScalar)
@@ -329,67 +172,16 @@
         m.create(1, 1, CV_MAKE_TYPE(WDepthMap[WDepth], oclChannels));
         m.setTo(scalar);
 
-        args.push_back( make_pair( sizeof(cl_mem), (void *)&m.data ));
-
-<<<<<<< HEAD
-    int dst_step1 = dst.cols * dst.elemSize();
-    std::vector<std::pair<size_t , const void *> > args;
-    args.push_back( std::make_pair( sizeof(cl_mem) , (void *)&src1.data ));
-    args.push_back( std::make_pair( sizeof(cl_int) , (void *)&src1.step ));
-    args.push_back( std::make_pair( sizeof(cl_int) , (void *)&src1.offset));
-    args.push_back( std::make_pair( sizeof(cl_mem) , (void *)&dst.data ));
-    args.push_back( std::make_pair( sizeof(cl_int) , (void *)&dst.step ));
-    args.push_back( std::make_pair( sizeof(cl_int) , (void *)&dst.offset));
-
-    if(mask.data)
-    {
-        args.push_back( std::make_pair( sizeof(cl_mem) , (void *)&mask.data ));
-        args.push_back( std::make_pair( sizeof(cl_int) , (void *)&mask.step ));
-        args.push_back( std::make_pair( sizeof(cl_int) , (void *)&mask.offset));
-    }
-    args.push_back( std::make_pair( sizeof(CL_WT) ,  (void *)&s ));
-    args.push_back( std::make_pair( sizeof(cl_int) , (void *)&src1.rows ));
-    args.push_back( std::make_pair( sizeof(cl_int) , (void *)&cols ));
-    args.push_back( std::make_pair( sizeof(cl_int) , (void *)&dst_step1 ));
-    if(isMatSubScalar != 0)
-        openCLExecuteKernel(clCxt, kernelString, kernelName, globalThreads, localThreads, args, channels, depth, "-D ARITHM_SUB");
-    else
-        openCLExecuteKernel(clCxt, kernelString, kernelName, globalThreads, localThreads, args, channels, depth, "-D ARITHM_ADD");
-}
-
-static void arithmetic_scalar_run(const oclMat &src, oclMat &dst, String kernelName, const char **kernelString, double scalar)
-{
-    if(!src.clCxt->supportsFeature(Context::CL_DOUBLE) && src.type() == CV_64F)
-    {
-        CV_Error(Error::GpuNotSupported, "Selected device don't support double\r\n");
-        return;
-    }
-
-    dst.create(src.size(), src.type());
-    CV_Assert(src.cols == dst.cols && src.rows == dst.rows);
-
-    CV_Assert(src.type() == dst.type());
-    CV_Assert(src.depth() != CV_8S);
-
-    Context  *clCxt = src.clCxt;
-    int channels = dst.oclchannels();
-    int depth = dst.depth();
-
-    int vector_lengths[4][7] = {{4, 0, 4, 4, 1, 1, 1},
-        {4, 0, 4, 4, 1, 1, 1},
-        {4, 0, 4, 4 , 1, 1, 1},
-        {4, 0, 4, 4, 1, 1, 1}
-    };
-=======
+        args.push_back( std::make_pair( sizeof(cl_mem), (void *)&m.data ));
+
         kernelName += "_scalar";
     }
 
     if (!mask.empty())
     {
-        args.push_back( make_pair( sizeof(cl_mem), (void *)&mask.data ));
-        args.push_back( make_pair( sizeof(cl_int), (void *)&maskstep1 ));
-        args.push_back( make_pair( sizeof(cl_int), (void *)&maskoffset1 ));
->>>>>>> e35bc115
+        args.push_back( std::make_pair( sizeof(cl_mem), (void *)&mask.data ));
+        args.push_back( std::make_pair( sizeof(cl_int), (void *)&maskstep1 ));
+        args.push_back( std::make_pair( sizeof(cl_int), (void *)&maskoffset1 ));
 
         kernelName += "_mask";
     }
@@ -397,34 +189,12 @@
     if (op_type == DIV)
         kernelName += "_div";
 
-<<<<<<< HEAD
-    int dst_step1 = dst.cols * dst.elemSize();
-    std::vector<std::pair<size_t , const void *> > args;
-    args.push_back( std::make_pair( sizeof(cl_mem), (void *)&src.data ));
-    args.push_back( std::make_pair( sizeof(cl_int), (void *)&src.step ));
-    args.push_back( std::make_pair( sizeof(cl_int), (void *)&src.offset ));
     args.push_back( std::make_pair( sizeof(cl_mem), (void *)&dst.data ));
-    args.push_back( std::make_pair( sizeof(cl_int), (void *)&dst.step ));
-    args.push_back( std::make_pair( sizeof(cl_int), (void *)&dst.offset ));
-    args.push_back( std::make_pair( sizeof(cl_int), (void *)&src.rows ));
-    args.push_back( std::make_pair( sizeof(cl_int), (void *)&cols ));
-    args.push_back( std::make_pair( sizeof(cl_int), (void *)&dst_step1 ));
-
-    float f_scalar = (float)scalar;
-    if(src.clCxt->supportsFeature(Context::CL_DOUBLE))
-        args.push_back( std::make_pair( sizeof(cl_double), (void *)&scalar ));
-    else
-    {
-        args.push_back( std::make_pair( sizeof(cl_float), (void *)&f_scalar));
-    }
-=======
-    args.push_back( make_pair( sizeof(cl_mem), (void *)&dst.data ));
-    args.push_back( make_pair( sizeof(cl_int), (void *)&dststep1 ));
-    args.push_back( make_pair( sizeof(cl_int), (void *)&dstoffset1 ));
-
-    args.push_back( make_pair( sizeof(cl_int), (void *)&src1.cols ));
-    args.push_back( make_pair( sizeof(cl_int), (void *)&src1.rows ));
->>>>>>> e35bc115
+    args.push_back( std::make_pair( sizeof(cl_int), (void *)&dststep1 ));
+    args.push_back( std::make_pair( sizeof(cl_int), (void *)&dstoffset1 ));
+
+    args.push_back( std::make_pair( sizeof(cl_int), (void *)&src1.cols ));
+    args.push_back( std::make_pair( sizeof(cl_int), (void *)&src1.rows ));
 
     openCLExecuteKernel(clCxt, mask.empty() ?
                             (!src2.empty() ? &arithm_add : &arithm_add_scalar) :
@@ -433,45 +203,15 @@
                         args, -1, -1, buildOptions.c_str());
 }
 
-<<<<<<< HEAD
-typedef void (*ArithmeticFuncS)(const oclMat &src1, const Scalar &src2, oclMat &dst, const oclMat &mask, String kernelName, const char **kernelString, int isMatSubScalar);
-
-
-static void arithmetic_scalar(const oclMat &src1, const Scalar &src2, oclMat &dst, const oclMat &mask, String kernelName, const char **kernelString, int isMatSubScalar)
-{
-    static ArithmeticFuncS tab[8] =
-    {
-        arithmetic_scalar_run<int, cl_int4>,
-        arithmetic_scalar_run<int, cl_int4>,
-        arithmetic_scalar_run<int, cl_int4>,
-        arithmetic_scalar_run<int, cl_int4>,
-        arithmetic_scalar_run<int, cl_int4>,
-        arithmetic_scalar_run<float, cl_float4>,
-        arithmetic_scalar_run<double, cl_double4>,
-        0
-    };
-    ArithmeticFuncS func = tab[src1.depth()];
-    if(func == 0)
-        cv::error(Error::StsBadArg, "Unsupported arithmetic operation", "", __FILE__, __LINE__);
-    func(src1, src2, dst, mask, kernelName, kernelString, isMatSubScalar);
-}
-static void arithmetic_scalar(const oclMat &src1, const Scalar &src2, oclMat &dst, const oclMat &mask, String kernelName, const char **kernelString)
-=======
 void cv::ocl::add(const oclMat &src1, const oclMat &src2, oclMat &dst, const oclMat &mask)
->>>>>>> e35bc115
 {
     arithmetic_run_generic(src1, src2, Scalar(), mask, dst, ADD);
 }
 
 void cv::ocl::add(const oclMat &src1, const Scalar &src2, oclMat &dst, const oclMat &mask)
 {
-<<<<<<< HEAD
-    String kernelName = mask.data ? "arithm_s_add_with_mask" : "arithm_s_add";
-    const char **kernelString = mask.data ? &arithm_add_scalar_mask : &arithm_add_scalar;
-=======
     arithmetic_run_generic(src1, oclMat(), src2, mask, dst, ADD);
 }
->>>>>>> e35bc115
 
 void cv::ocl::subtract(const oclMat &src1, const oclMat &src2, oclMat &dst, const oclMat &mask)
 {
@@ -480,51 +220,22 @@
 
 void cv::ocl::subtract(const oclMat &src1, const Scalar &src2, oclMat &dst, const oclMat &mask)
 {
-<<<<<<< HEAD
-    String kernelName = mask.data ? "arithm_s_add_with_mask" : "arithm_s_add";
-    const char **kernelString = mask.data ? &arithm_add_scalar_mask : &arithm_add_scalar;
-
-    arithmetic_scalar( src1, src2, dst, mask, kernelName, kernelString, 1);
-=======
     arithmetic_run_generic(src1, oclMat(), src2, mask, dst, SUB);
->>>>>>> e35bc115
 }
 
 void cv::ocl::multiply(const oclMat &src1, const oclMat &src2, oclMat &dst, double scalar)
 {
-<<<<<<< HEAD
-    String kernelName = mask.data ? "arithm_s_add_with_mask" : "arithm_s_add";
-    const char **kernelString = mask.data ? &arithm_add_scalar_mask : &arithm_add_scalar;
-
-    arithmetic_scalar( src1, src2, dst, mask, kernelName, kernelString, -1);
-=======
     const bool use_scalar = !(std::abs(scalar - 1.0) < std::numeric_limits<double>::epsilon());
     arithmetic_run_generic(src1, src2, Scalar::all(scalar), oclMat(), dst, MUL, use_scalar);
->>>>>>> e35bc115
 }
 
 void cv::ocl::multiply(double scalar, const oclMat &src, oclMat &dst)
 {
-<<<<<<< HEAD
-    String kernelName = "arithm_muls";
-    arithmetic_scalar_run( src, dst, kernelName, &arithm_mul, scalar);
-=======
     arithmetic_run_generic(src, oclMat(), Scalar::all(scalar), oclMat(), dst, MUL);
->>>>>>> e35bc115
 }
 
 void cv::ocl::divide(const oclMat &src1, const oclMat &src2, oclMat &dst, double scalar)
 {
-<<<<<<< HEAD
-    if(!src.clCxt->supportsFeature(Context::CL_DOUBLE))
-    {
-        CV_Error(Error::GpuNotSupported, "Selected device don't support double\r\n");
-        return;
-    }
-
-    String kernelName =  "arithm_s_div";
-    arithmetic_scalar_run(src, dst, kernelName, &arithm_div, scalar);
-=======
     const bool use_scalar = !(std::abs(scalar - 1.0) < std::numeric_limits<double>::epsilon());
     arithmetic_run_generic(src1, src2, Scalar::all(scalar), oclMat(), dst, DIV, use_scalar);
 }
@@ -532,7 +243,6 @@
 void cv::ocl::divide(double scalar, const oclMat &src, oclMat &dst)
 {
     arithmetic_run_generic(src, oclMat(), Scalar::all(scalar), oclMat(), dst, DIV);
->>>>>>> e35bc115
 }
 
 //////////////////////////////////////////////////////////////////////////////
@@ -546,25 +256,15 @@
 
 void cv::ocl::absdiff(const oclMat &src1, const Scalar &src2, oclMat &dst)
 {
-<<<<<<< HEAD
-    String kernelName = "arithm_s_absdiff";
-    oclMat mask;
-    arithmetic_scalar( src1, src2, dst, mask, kernelName, &arithm_absdiff);
-=======
     arithmetic_run_generic(src1, oclMat(), src2, oclMat(), dst, ABS_DIFF);
->>>>>>> e35bc115
 }
 
 //////////////////////////////////////////////////////////////////////////////
 /////////////////////////////////  compare ///////////////////////////////////
 //////////////////////////////////////////////////////////////////////////////
-<<<<<<< HEAD
-static void compare_run(const oclMat &src1, const oclMat &src2, oclMat &dst, String kernelName, const char **kernelString)
-=======
 
 static void compare_run(const oclMat &src1, const oclMat &src2, oclMat &dst, int cmpOp,
-                        string kernelName, const char **kernelString)
->>>>>>> e35bc115
+                        String kernelName, const char **kernelString)
 {
     CV_Assert(src1.type() == src2.type());
     dst.create(src1.size(), CV_8UC1);
@@ -572,27 +272,6 @@
 
     int depth = src1.depth();
     size_t localThreads[3]  = { 64, 4, 1 };
-<<<<<<< HEAD
-    size_t globalThreads[3] = { divUp(cols, localThreads[0]) *localThreads[0],
-                                divUp(dst.rows, localThreads[1]) *localThreads[1],
-                                1
-                              };
-    int dst_step1 = dst.cols * dst.elemSize();
-    std::vector<std::pair<size_t , const void *> > args;
-    args.push_back( std::make_pair( sizeof(cl_mem), (void *)&src1.data ));
-    args.push_back( std::make_pair( sizeof(cl_int), (void *)&src1.step ));
-    args.push_back( std::make_pair( sizeof(cl_int), (void *)&src1.offset ));
-    args.push_back( std::make_pair( sizeof(cl_mem), (void *)&src2.data ));
-    args.push_back( std::make_pair( sizeof(cl_int), (void *)&src2.step ));
-    args.push_back( std::make_pair( sizeof(cl_int), (void *)&src2.offset ));
-    args.push_back( std::make_pair( sizeof(cl_mem), (void *)&dst.data ));
-    args.push_back( std::make_pair( sizeof(cl_int), (void *)&dst.step ));
-    args.push_back( std::make_pair( sizeof(cl_int), (void *)&dst.offset ));
-    args.push_back( std::make_pair( sizeof(cl_int), (void *)&src1.rows ));
-    args.push_back( std::make_pair( sizeof(cl_int), (void *)&cols ));
-    args.push_back( std::make_pair( sizeof(cl_int), (void *)&dst_step1 ));
-    openCLExecuteKernel(clCxt, kernelString, kernelName, globalThreads, localThreads, args, -1, depth);
-=======
     size_t globalThreads[3] = { dst.cols, dst.rows, 1 };
 
     int src1step1 = src1.step1(), src1offset1 = src1.offset / src1.elemSize1();
@@ -603,22 +282,21 @@
     const char * operationMap[] = { "==", ">", ">=", "<", "<=", "!=" };
     std::string buildOptions = format("-D T=%s -D Operation=%s", typeMap[depth], operationMap[cmpOp]);
 
-    vector<pair<size_t , const void *> > args;
-    args.push_back( make_pair( sizeof(cl_mem), (void *)&src1.data ));
-    args.push_back( make_pair( sizeof(cl_int), (void *)&src1step1 ));
-    args.push_back( make_pair( sizeof(cl_int), (void *)&src1offset1 ));
-    args.push_back( make_pair( sizeof(cl_mem), (void *)&src2.data ));
-    args.push_back( make_pair( sizeof(cl_int), (void *)&src2step1 ));
-    args.push_back( make_pair( sizeof(cl_int), (void *)&src2offset1 ));
-    args.push_back( make_pair( sizeof(cl_mem), (void *)&dst.data ));
-    args.push_back( make_pair( sizeof(cl_int), (void *)&dststep1 ));
-    args.push_back( make_pair( sizeof(cl_int), (void *)&dstoffset1 ));
-    args.push_back( make_pair( sizeof(cl_int), (void *)&src1.cols ));
-    args.push_back( make_pair( sizeof(cl_int), (void *)&src1.rows ));
+    std::vector<std::pair<size_t , const void *> > args;
+    args.push_back( std::make_pair( sizeof(cl_mem), (void *)&src1.data ));
+    args.push_back( std::make_pair( sizeof(cl_int), (void *)&src1step1 ));
+    args.push_back( std::make_pair( sizeof(cl_int), (void *)&src1offset1 ));
+    args.push_back( std::make_pair( sizeof(cl_mem), (void *)&src2.data ));
+    args.push_back( std::make_pair( sizeof(cl_int), (void *)&src2step1 ));
+    args.push_back( std::make_pair( sizeof(cl_int), (void *)&src2offset1 ));
+    args.push_back( std::make_pair( sizeof(cl_mem), (void *)&dst.data ));
+    args.push_back( std::make_pair( sizeof(cl_int), (void *)&dststep1 ));
+    args.push_back( std::make_pair( sizeof(cl_int), (void *)&dstoffset1 ));
+    args.push_back( std::make_pair( sizeof(cl_int), (void *)&src1.cols ));
+    args.push_back( std::make_pair( sizeof(cl_int), (void *)&src1.rows ));
 
     openCLExecuteKernel(clCxt, kernelString, kernelName, globalThreads, localThreads,
                         args, -1, -1, buildOptions.c_str());
->>>>>>> e35bc115
 }
 
 void cv::ocl::compare(const oclMat &src1, const oclMat &src2, oclMat &dst , int cmpOp)
@@ -628,46 +306,11 @@
         std::cout << "Selected device do not support double" << std::endl;
         return;
     }
-<<<<<<< HEAD
-    String kernelName;
-    const char **kernelString = NULL;
-    switch( cmpOp )
-    {
-    case CMP_EQ:
-        kernelName = "arithm_compare_eq";
-        kernelString = &arithm_compare_eq;
-        break;
-    case CMP_GT:
-        kernelName = "arithm_compare_gt";
-        kernelString = &arithm_compare_eq;
-        break;
-    case CMP_GE:
-        kernelName = "arithm_compare_ge";
-        kernelString = &arithm_compare_eq;
-        break;
-    case CMP_NE:
-        kernelName = "arithm_compare_ne";
-        kernelString = &arithm_compare_ne;
-        break;
-    case CMP_LT:
-        kernelName = "arithm_compare_lt";
-        kernelString = &arithm_compare_ne;
-        break;
-    case CMP_LE:
-        kernelName = "arithm_compare_le";
-        kernelString = &arithm_compare_ne;
-        break;
-    default:
-        CV_Error(Error::StsBadArg, "Unknown comparison method");
-    }
-    compare_run(src1, src2, dst, kernelName, kernelString);
-=======
 
     CV_Assert(src1.channels() == 1 && src2.channels() == 1);
     CV_Assert(cmpOp >= CMP_EQ && cmpOp <= CMP_NE);
 
     compare_run(src1, src2, dst, cmpOp, "arithm_compare", &arithm_compare);
->>>>>>> e35bc115
 }
 
 //////////////////////////////////////////////////////////////////////////////
@@ -734,11 +377,7 @@
 {
     if (!src.clCxt->supportsFeature(Context::CL_DOUBLE) && src.depth() == CV_64F)
     {
-<<<<<<< HEAD
-        CV_Error(Error::GpuNotSupported, "select device don't support double");
-=======
-        CV_Error(CV_GpuNotSupported, "Selected device doesn't support double");
->>>>>>> e35bc115
+        CV_Error(Error::GpuNotSupported, "Selected device doesn't support double");
     }
     static sumFunc functab[2] =
     {
@@ -755,11 +394,7 @@
 {
     if (!src.clCxt->supportsFeature(Context::CL_DOUBLE) && src.depth() == CV_64F)
     {
-<<<<<<< HEAD
-        CV_Error(Error::GpuNotSupported, "select device don't support double");
-=======
-        CV_Error(CV_GpuNotSupported, "Selected device doesn't support double");
->>>>>>> e35bc115
+        CV_Error(Error::GpuNotSupported, "Selected device doesn't support double");
     }
     static sumFunc functab[2] =
     {
@@ -776,11 +411,7 @@
 {
     if (!src.clCxt->supportsFeature(Context::CL_DOUBLE) && src.depth() == CV_64F)
     {
-<<<<<<< HEAD
-        CV_Error(Error::GpuNotSupported, "select device don't support double");
-=======
-        CV_Error(CV_GpuNotSupported, "Selected device doesn't support double");
->>>>>>> e35bc115
+        CV_Error(Error::GpuNotSupported, "Selected device doesn't support double");
     }
     static sumFunc functab[2] =
     {
@@ -822,12 +453,8 @@
 //////////////////////////////////////////////////////////////////////////////
 //////////////////////////////////// minMax  /////////////////////////////////
 //////////////////////////////////////////////////////////////////////////////
-<<<<<<< HEAD
+
 static void arithmetic_minMax_run(const oclMat &src, const oclMat &mask, cl_mem &dst, int vlen , int groupnum, String kernelName)
-=======
-
-static void arithmetic_minMax_run(const oclMat &src, const oclMat &mask, cl_mem &dst, int vlen , int groupnum, string kernelName)
->>>>>>> e35bc115
 {
     std::vector<std::pair<size_t , const void *> > args;
     int all_cols = src.step / (vlen * src.elemSize1());
@@ -840,23 +467,13 @@
     int repeat_e = (offset + cols) * vlen - src.offset / src.elemSize1() - src.cols * src.oclchannels();
     char build_options[50];
     sprintf(build_options, "-D DEPTH_%d -D REPEAT_S%d -D REPEAT_E%d", src.depth(), repeat_s, repeat_e);
-<<<<<<< HEAD
     args.push_back( std::make_pair( sizeof(cl_int) , (void *)&cols ));
     args.push_back( std::make_pair( sizeof(cl_int) , (void *)&invalid_cols ));
     args.push_back( std::make_pair( sizeof(cl_int) , (void *)&offset));
     args.push_back( std::make_pair( sizeof(cl_int) , (void *)&elemnum));
     args.push_back( std::make_pair( sizeof(cl_int) , (void *)&groupnum));
     args.push_back( std::make_pair( sizeof(cl_mem) , (void *)&src.data));
-    if(!mask.empty())
-=======
-    args.push_back( make_pair( sizeof(cl_int) , (void *)&cols ));
-    args.push_back( make_pair( sizeof(cl_int) , (void *)&invalid_cols ));
-    args.push_back( make_pair( sizeof(cl_int) , (void *)&offset));
-    args.push_back( make_pair( sizeof(cl_int) , (void *)&elemnum));
-    args.push_back( make_pair( sizeof(cl_int) , (void *)&groupnum));
-    args.push_back( make_pair( sizeof(cl_mem) , (void *)&src.data));
     if (!mask.empty())
->>>>>>> e35bc115
     {
         int mall_cols = mask.step / (vlen * mask.elemSize1());
         int mpre_cols = (mask.offset % mask.step) / (vlen * mask.elemSize1());
@@ -889,7 +506,6 @@
         int moffset = mask.offset / mask.elemSize1();
         int elemnum = cols * src.rows;
         sprintf(build_options, "-D DEPTH_%d -D REPEAT_E%d", src.depth(), repeat_me);
-<<<<<<< HEAD
         args.push_back( std::make_pair( sizeof(cl_int) , (void *)&cols ));
         args.push_back( std::make_pair( sizeof(cl_int) , (void *)&invalid_cols ));
         args.push_back( std::make_pair( sizeof(cl_int) , (void *)&offset));
@@ -900,20 +516,6 @@
         args.push_back( std::make_pair( sizeof(cl_int) , (void *)&moffset ));
         args.push_back( std::make_pair( sizeof(cl_mem) , (void *)&mask.data ));
         args.push_back( std::make_pair( sizeof(cl_mem) , (void *)&dst ));
-        //        printf("elemnum:%d,cols:%d,invalid_cols:%d,offset:%d,minvalid_cols:%d,moffset:%d,repeat_e:%d\r\n",
-        //               elemnum,cols,invalid_cols,offset,minvalid_cols,moffset,repeat_me);
-=======
-        args.push_back( make_pair( sizeof(cl_int) , (void *)&cols ));
-        args.push_back( make_pair( sizeof(cl_int) , (void *)&invalid_cols ));
-        args.push_back( make_pair( sizeof(cl_int) , (void *)&offset));
-        args.push_back( make_pair( sizeof(cl_int) , (void *)&elemnum));
-        args.push_back( make_pair( sizeof(cl_int) , (void *)&groupnum));
-        args.push_back( make_pair( sizeof(cl_mem) , (void *)&src.data));
-        args.push_back( make_pair( sizeof(cl_int) , (void *)&minvalid_cols ));
-        args.push_back( make_pair( sizeof(cl_int) , (void *)&moffset ));
-        args.push_back( make_pair( sizeof(cl_mem) , (void *)&mask.data ));
-        args.push_back( make_pair( sizeof(cl_mem) , (void *)&dst ));
->>>>>>> e35bc115
         openCLExecuteKernel(src.clCxt, &arithm_minMax_mask, kernelName, gt, lt, args, -1, -1, build_options);
     }
 }
@@ -972,11 +574,7 @@
     CV_Assert(src.oclchannels() == 1);
     if (!src.clCxt->supportsFeature(Context::CL_DOUBLE) && src.depth() == CV_64F)
     {
-<<<<<<< HEAD
-        CV_Error(Error::GpuNotSupported, "select device don't support double");
-=======
-        CV_Error(CV_GpuNotSupported, "Selected device doesn't support double");
->>>>>>> e35bc115
+        CV_Error(Error::GpuNotSupported, "Selected device doesn't support double");
     }
     static minMaxFunc functab[8] =
     {
@@ -1057,20 +655,12 @@
 //////////////////////////////////////////////////////////////////////////////
 ////////////////////////////////// flip //////////////////////////////////////
 //////////////////////////////////////////////////////////////////////////////
-<<<<<<< HEAD
+
 static void arithmetic_flip_rows_run(const oclMat &src, oclMat &dst, String kernelName)
-=======
-
-static void arithmetic_flip_rows_run(const oclMat &src, oclMat &dst, string kernelName)
->>>>>>> e35bc115
 {
     if (!src.clCxt->supportsFeature(Context::CL_DOUBLE) && src.type() == CV_64F)
     {
-<<<<<<< HEAD
-        CV_Error(Error::GpuNotSupported, "Selected device don't support double\r\n");
-=======
-        CV_Error(CV_GpuNotSupported, "Selected device doesn't support double\r\n");
->>>>>>> e35bc115
+        CV_Error(Error::GpuNotSupported, "Selected device doesn't support double\r\n");
         return;
     }
 
@@ -1112,20 +702,12 @@
 
     openCLExecuteKernel(clCxt, &arithm_flip, kernelName, globalThreads, localThreads, args, -1, depth);
 }
-<<<<<<< HEAD
+
 static void arithmetic_flip_cols_run(const oclMat &src, oclMat &dst, String kernelName, bool isVertical)
-=======
-
-static void arithmetic_flip_cols_run(const oclMat &src, oclMat &dst, string kernelName, bool isVertical)
->>>>>>> e35bc115
 {
     if (!src.clCxt->supportsFeature(Context::CL_DOUBLE) && src.type() == CV_64F)
     {
-<<<<<<< HEAD
-        CV_Error(Error::GpuNotSupported, "Selected device don't support double\r\n");
-=======
-        CV_Error(CV_GpuNotSupported, "Selected device doesn't support double\r\n");
->>>>>>> e35bc115
+        CV_Error(Error::GpuNotSupported, "Selected device doesn't support double\r\n");
         return;
     }
 
@@ -1162,13 +744,8 @@
     args.push_back( std::make_pair( sizeof(cl_int), (void *)&dst.rows ));
     args.push_back( std::make_pair( sizeof(cl_int), (void *)&dst.cols ));
 
-<<<<<<< HEAD
-    if(isVertical)
+    if (isVertical)
         args.push_back( std::make_pair( sizeof(cl_int), (void *)&rows ));
-=======
-    if (isVertical)
-        args.push_back( make_pair( sizeof(cl_int), (void *)&rows ));
->>>>>>> e35bc115
     else
         args.push_back( std::make_pair( sizeof(cl_int), (void *)&cols ));
 
@@ -1195,105 +772,8 @@
 //////////////////////////////////////////////////////////////////////////////
 ////////////////////////////////// LUT  //////////////////////////////////////
 //////////////////////////////////////////////////////////////////////////////
-<<<<<<< HEAD
-static void arithmetic_lut_run(const oclMat &src1, const oclMat &src2, oclMat &dst, String kernelName)
-{
-    Context *clCxt = src1.clCxt;
-    int channels = src1.oclchannels();
-    int rows = src1.rows;
-    int cols = src1.cols;
-    //int step = src1.step;
-    int src_step = src1.step / src1.elemSize();
-    int dst_step = dst.step / dst.elemSize();
-    int whole_rows = src1.wholerows;
-    int whole_cols = src1.wholecols;
-    int src_offset = src1.offset / src1.elemSize();
-    int dst_offset = dst.offset / dst.elemSize();
-    int lut_offset = src2.offset / src2.elemSize();
-    int left_col = 0, right_col = 0;
-    size_t localSize[] = {16, 16, 1};
-    //cl_kernel kernel = openCLGetKernelFromSource(clCxt,&arithm_LUT,kernelName);
-    size_t globalSize[] = {(cols + localSize[0] - 1) / localSize[0] *localSize[0], (rows + localSize[1] - 1) / localSize[1] *localSize[1], 1};
-    if(channels == 1 && cols > 6)
-    {
-        left_col = 4 - (dst_offset & 3);
-        left_col &= 3;
-        dst_offset += left_col;
-        src_offset += left_col;
-        cols -= left_col;
-        right_col = cols & 3;
-        cols -= right_col;
-        globalSize[0] = (cols / 4 + localSize[0] - 1) / localSize[0] * localSize[0];
-    }
-    else if(channels == 1)
-    {
-        left_col = cols;
-        right_col = 0;
-        cols = 0;
-        globalSize[0] = 0;
-    }
-    CV_Assert(clCxt == dst.clCxt);
-    CV_Assert(src1.cols == dst.cols);
-    CV_Assert(src1.rows == dst.rows);
-    CV_Assert(src1.oclchannels() == dst.oclchannels());
-    //  CV_Assert(src1.step == dst.step);
-    std::vector<std::pair<size_t , const void *> > args;
-
-    if(globalSize[0] != 0)
-    {
-        args.push_back( std::make_pair( sizeof(cl_mem), (void *)&dst.data ));
-        args.push_back( std::make_pair( sizeof(cl_mem), (void *)&src1.data ));
-        args.push_back( std::make_pair( sizeof(cl_mem), (void *)&src2.data ));
-        args.push_back( std::make_pair( sizeof(cl_int), (void *)&rows ));
-        args.push_back( std::make_pair( sizeof(cl_int), (void *)&cols ));
-        args.push_back( std::make_pair( sizeof(cl_int), (void *)&channels ));
-        args.push_back( std::make_pair( sizeof(cl_int), (void *)&whole_rows ));
-        args.push_back( std::make_pair( sizeof(cl_int), (void *)&whole_cols ));
-        args.push_back( std::make_pair( sizeof(cl_int), (void *)&src_offset ));
-        args.push_back( std::make_pair( sizeof(cl_int), (void *)&dst_offset ));
-        args.push_back( std::make_pair( sizeof(cl_int), (void *)&lut_offset ));
-        args.push_back( std::make_pair( sizeof(cl_int), (void *)&src_step ));
-        args.push_back( std::make_pair( sizeof(cl_int), (void *)&dst_step ));
-        openCLExecuteKernel(clCxt, &arithm_LUT, kernelName, globalSize, localSize, args, src1.oclchannels(), src1.depth());
-    }
-    if(channels == 1 && (left_col != 0 || right_col != 0))
-    {
-        src_offset = src1.offset;
-        dst_offset = dst.offset;
-        localSize[0] = 1;
-        localSize[1] = 256;
-        globalSize[0] = left_col + right_col;
-        globalSize[1] = (rows + localSize[1] - 1) / localSize[1] * localSize[1];
-        //kernel = openCLGetKernelFromSource(clCxt,&arithm_LUT,"LUT2");
-        args.clear();
-        args.push_back( std::make_pair( sizeof(cl_mem), (void *)&dst.data ));
-        args.push_back( std::make_pair( sizeof(cl_mem), (void *)&src1.data ));
-        args.push_back( std::make_pair( sizeof(cl_mem), (void *)&src2.data ));
-        args.push_back( std::make_pair( sizeof(cl_int), (void *)&rows ));
-        args.push_back( std::make_pair( sizeof(cl_int), (void *)&left_col ));
-        args.push_back( std::make_pair( sizeof(cl_int), (void *)&channels ));
-        args.push_back( std::make_pair( sizeof(cl_int), (void *)&whole_rows ));
-        args.push_back( std::make_pair( sizeof(cl_int), (void *)&cols ));
-        args.push_back( std::make_pair( sizeof(cl_int), (void *)&src_offset ));
-        args.push_back( std::make_pair( sizeof(cl_int), (void *)&dst_offset ));
-        args.push_back( std::make_pair( sizeof(cl_int), (void *)&lut_offset ));
-        args.push_back( std::make_pair( sizeof(cl_int), (void *)&src_step ));
-        args.push_back( std::make_pair( sizeof(cl_int), (void *)&dst_step ));
-        openCLExecuteKernel(clCxt, &arithm_LUT, "LUT2", globalSize, localSize, args, src1.oclchannels(), src1.depth());
-    }
-}
-
-void cv::ocl::LUT(const oclMat &src, const oclMat &lut, oclMat &dst)
-{
-    int cn = src.channels();
-    CV_Assert(src.depth() == CV_8U);
-    CV_Assert((lut.oclchannels() == 1 || lut.oclchannels() == cn) && lut.rows == 1 && lut.cols == 256);
-    dst.create(src.size(), CV_MAKETYPE(lut.depth(), cn));
-    //oclMat _lut(lut);
-    String kernelName = "LUT";
-=======
-
-static void arithmetic_lut_run(const oclMat &src, const oclMat &lut, oclMat &dst, string kernelName)
+
+static void arithmetic_lut_run(const oclMat &src, const oclMat &lut, oclMat &dst, String kernelName)
 {
     Context *clCxt = src.clCxt;
     int sdepth = src.depth();
@@ -1308,17 +788,17 @@
     const char * const typeMap[] = { "uchar", "char", "ushort", "short", "int", "float", "double" };
     std::string buildOptions = format("-D srcT=%s -D dstT=%s", typeMap[sdepth], typeMap[dst.depth()]);
 
-    vector<pair<size_t , const void *> > args;
-    args.push_back( make_pair( sizeof(cl_mem), (void *)&src.data ));
-    args.push_back( make_pair( sizeof(cl_mem), (void *)&lut.data ));
-    args.push_back( make_pair( sizeof(cl_mem), (void *)&dst.data ));
-    args.push_back( make_pair( sizeof(cl_int), (void *)&cols1));
-    args.push_back( make_pair( sizeof(cl_int), (void *)&src.rows ));
-    args.push_back( make_pair( sizeof(cl_int), (void *)&src_offset1 ));
-    args.push_back( make_pair( sizeof(cl_int), (void *)&lut_offset1 ));
-    args.push_back( make_pair( sizeof(cl_int), (void *)&dst_offset1 ));
-    args.push_back( make_pair( sizeof(cl_int), (void *)&src_step1 ));
-    args.push_back( make_pair( sizeof(cl_int), (void *)&dst_step1 ));
+    std::vector<std::pair<size_t , const void *> > args;
+    args.push_back( std::make_pair( sizeof(cl_mem), (void *)&src.data ));
+    args.push_back( std::make_pair( sizeof(cl_mem), (void *)&lut.data ));
+    args.push_back( std::make_pair( sizeof(cl_mem), (void *)&dst.data ));
+    args.push_back( std::make_pair( sizeof(cl_int), (void *)&cols1));
+    args.push_back( std::make_pair( sizeof(cl_int), (void *)&src.rows ));
+    args.push_back( std::make_pair( sizeof(cl_int), (void *)&src_offset1 ));
+    args.push_back( std::make_pair( sizeof(cl_int), (void *)&lut_offset1 ));
+    args.push_back( std::make_pair( sizeof(cl_int), (void *)&dst_offset1 ));
+    args.push_back( std::make_pair( sizeof(cl_int), (void *)&src_step1 ));
+    args.push_back( std::make_pair( sizeof(cl_int), (void *)&dst_step1 ));
 
     openCLExecuteKernel(clCxt, &arithm_LUT, kernelName, globalSize, localSize,
                         args, lut.oclchannels(), -1, buildOptions.c_str());
@@ -1331,29 +811,20 @@
     CV_Assert(lut.channels() == 1 || lut.channels() == src.channels());
     CV_Assert(lut.rows == 1 && lut.cols == 256);
     dst.create(src.size(), CV_MAKETYPE(lut.depth(), cn));
-    string kernelName = "LUT";
->>>>>>> e35bc115
+    String kernelName = "LUT";
     arithmetic_lut_run(src, lut, dst, kernelName);
 }
 
 //////////////////////////////////////////////////////////////////////////////
 //////////////////////////////// exp log /////////////////////////////////////
 //////////////////////////////////////////////////////////////////////////////
-<<<<<<< HEAD
+
 static void arithmetic_exp_log_run(const oclMat &src, oclMat &dst, String kernelName, const char **kernelString)
-=======
-
-static void arithmetic_exp_log_run(const oclMat &src, oclMat &dst, string kernelName, const char **kernelString)
->>>>>>> e35bc115
 {
     Context  *clCxt = src.clCxt;
     if (!clCxt->supportsFeature(Context::CL_DOUBLE) && src.depth() == CV_64F)
     {
-<<<<<<< HEAD
-        CV_Error(Error::GpuNotSupported, "Selected device don't support double\r\n");
-=======
-        CV_Error(CV_GpuNotSupported, "Selected device doesn't support double\r\n");
->>>>>>> e35bc115
+        CV_Error(Error::GpuNotSupported, "Selected device doesn't support double\r\n");
         return;
     }
 
@@ -1371,27 +842,15 @@
     std::string buildOptions = format("-D srcT=%s",
                                       ddepth == CV_32F ? "float" : "double");
 
-<<<<<<< HEAD
-    std::vector<std::pair<size_t , const void *> > args;
-    args.push_back( std::make_pair( sizeof(cl_int), (void *)&src.rows ));
-    args.push_back( std::make_pair( sizeof(cl_int), (void *)&src.cols ));
-    args.push_back( std::make_pair( sizeof(cl_int), (void *)&src.step ));
-    args.push_back( std::make_pair( sizeof(cl_int), (void *)&dst.step ));
-    args.push_back( std::make_pair( sizeof(cl_int), (void *)&src.offset ));
-    args.push_back( std::make_pair( sizeof(cl_int), (void *)&dst.offset ));
+    std::vector<std::pair<size_t , const void *> > args;
     args.push_back( std::make_pair( sizeof(cl_mem), (void *)&src.data ));
     args.push_back( std::make_pair( sizeof(cl_mem), (void *)&dst.data ));
-=======
-    vector<pair<size_t , const void *> > args;
-    args.push_back( make_pair( sizeof(cl_mem), (void *)&src.data ));
-    args.push_back( make_pair( sizeof(cl_mem), (void *)&dst.data ));
-    args.push_back( make_pair( sizeof(cl_int), (void *)&cols1 ));
-    args.push_back( make_pair( sizeof(cl_int), (void *)&src.rows ));
-    args.push_back( make_pair( sizeof(cl_int), (void *)&srcoffset1 ));
-    args.push_back( make_pair( sizeof(cl_int), (void *)&dstoffset1 ));
-    args.push_back( make_pair( sizeof(cl_int), (void *)&srcstep1 ));
-    args.push_back( make_pair( sizeof(cl_int), (void *)&dststep1 ));
->>>>>>> e35bc115
+    args.push_back( std::make_pair( sizeof(cl_int), (void *)&cols1 ));
+    args.push_back( std::make_pair( sizeof(cl_int), (void *)&src.rows ));
+    args.push_back( std::make_pair( sizeof(cl_int), (void *)&srcoffset1 ));
+    args.push_back( std::make_pair( sizeof(cl_int), (void *)&dstoffset1 ));
+    args.push_back( std::make_pair( sizeof(cl_int), (void *)&srcstep1 ));
+    args.push_back( std::make_pair( sizeof(cl_int), (void *)&dststep1 ));
 
     openCLExecuteKernel(clCxt, kernelString, kernelName, globalThreads, localThreads,
                         args, src.oclchannels(), -1, buildOptions.c_str());
@@ -1410,20 +869,12 @@
 //////////////////////////////////////////////////////////////////////////////
 ////////////////////////////// magnitude phase ///////////////////////////////
 //////////////////////////////////////////////////////////////////////////////
-<<<<<<< HEAD
+
 static void arithmetic_magnitude_phase_run(const oclMat &src1, const oclMat &src2, oclMat &dst, String kernelName)
-=======
-
-static void arithmetic_magnitude_phase_run(const oclMat &src1, const oclMat &src2, oclMat &dst, string kernelName)
->>>>>>> e35bc115
 {
     if (!src1.clCxt->supportsFeature(Context::CL_DOUBLE) && src1.type() == CV_64F)
     {
-<<<<<<< HEAD
-        CV_Error(Error::GpuNotSupported, "Selected device don't support double\r\n");
-=======
-        CV_Error(CV_GpuNotSupported, "Selected device doesn't support double\r\n");
->>>>>>> e35bc115
+        CV_Error(Error::GpuNotSupported, "Selected device doesn't support double\r\n");
         return;
     }
 
@@ -1467,11 +918,7 @@
 {
     if (!src1.clCxt->supportsFeature(Context::CL_DOUBLE) && src1.type() == CV_64F)
     {
-<<<<<<< HEAD
-        CV_Error(Error::GpuNotSupported, "Selected device don't support double\r\n");
-=======
-        CV_Error(CV_GpuNotSupported, "Selected device doesn't support double\r\n");
->>>>>>> e35bc115
+        CV_Error(Error::GpuNotSupported, "Selected device doesn't support double\r\n");
         return;
     }
 
@@ -1511,25 +958,11 @@
 {
     CV_Assert(x.type() == y.type() && x.size() == y.size() && (x.depth() == CV_32F || x.depth() == CV_64F));
     Angle.create(x.size(), x.type());
-<<<<<<< HEAD
     String kernelName = angleInDegrees ? "arithm_phase_indegrees" : "arithm_phase_inradians";
-    if(angleInDegrees)
-    {
-        arithmetic_phase_run(x, y, Angle, kernelName, &arithm_phase);
-        //std::cout<<"1"<<std::endl;
-    }
-=======
-    string kernelName = angleInDegrees ? "arithm_phase_indegrees" : "arithm_phase_inradians";
     if (angleInDegrees)
         arithmetic_phase_run(x, y, Angle, kernelName, &arithm_phase);
->>>>>>> e35bc115
     else
         arithmetic_phase_run(x, y, Angle, kernelName, &arithm_phase);
-<<<<<<< HEAD
-        //std::cout<<"2"<<std::endl;
-    }
-=======
->>>>>>> e35bc115
 }
 
 //////////////////////////////////////////////////////////////////////////////
@@ -1541,11 +974,7 @@
 {
     if (!src1.clCxt->supportsFeature(Context::CL_DOUBLE) && src1.type() == CV_64F)
     {
-<<<<<<< HEAD
-        CV_Error(Error::GpuNotSupported, "Selected device don't support double\r\n");
-=======
-        CV_Error(CV_GpuNotSupported, "Selected device doesn't support double\r\n");
->>>>>>> e35bc115
+        CV_Error(Error::GpuNotSupported, "Selected device doesn't support double\r\n");
         return;
     }
 
@@ -1559,7 +988,6 @@
     size_t globalThreads[3] = { cols, src1.rows, 1 };
 
     int tmp = angleInDegrees ? 1 : 0;
-<<<<<<< HEAD
     std::vector<std::pair<size_t , const void *> > args;
     args.push_back( std::make_pair( sizeof(cl_mem), (void *)&src1.data ));
     args.push_back( std::make_pair( sizeof(cl_int), (void *)&src1.step ));
@@ -1573,27 +1001,9 @@
     args.push_back( std::make_pair( sizeof(cl_mem), (void *)&dst_cart.data ));
     args.push_back( std::make_pair( sizeof(cl_int), (void *)&dst_cart.step ));
     args.push_back( std::make_pair( sizeof(cl_int), (void *)&dst_cart.offset ));
-    args.push_back( std::make_pair( sizeof(cl_int), (void *)&rows ));
+    args.push_back( std::make_pair( sizeof(cl_int), (void *)&src1.rows ));
     args.push_back( std::make_pair( sizeof(cl_int), (void *)&cols ));
     args.push_back( std::make_pair( sizeof(cl_int), (void *)&tmp ));
-=======
-    vector<pair<size_t , const void *> > args;
-    args.push_back( make_pair( sizeof(cl_mem), (void *)&src1.data ));
-    args.push_back( make_pair( sizeof(cl_int), (void *)&src1.step ));
-    args.push_back( make_pair( sizeof(cl_int), (void *)&src1.offset ));
-    args.push_back( make_pair( sizeof(cl_mem), (void *)&src2.data ));
-    args.push_back( make_pair( sizeof(cl_int), (void *)&src2.step ));
-    args.push_back( make_pair( sizeof(cl_int), (void *)&src2.offset ));
-    args.push_back( make_pair( sizeof(cl_mem), (void *)&dst_mag.data ));
-    args.push_back( make_pair( sizeof(cl_int), (void *)&dst_mag.step ));
-    args.push_back( make_pair( sizeof(cl_int), (void *)&dst_mag.offset ));
-    args.push_back( make_pair( sizeof(cl_mem), (void *)&dst_cart.data ));
-    args.push_back( make_pair( sizeof(cl_int), (void *)&dst_cart.step ));
-    args.push_back( make_pair( sizeof(cl_int), (void *)&dst_cart.offset ));
-    args.push_back( make_pair( sizeof(cl_int), (void *)&src1.rows ));
-    args.push_back( make_pair( sizeof(cl_int), (void *)&cols ));
-    args.push_back( make_pair( sizeof(cl_int), (void *)&tmp ));
->>>>>>> e35bc115
 
     openCLExecuteKernel(clCxt, &arithm_cartToPolar, kernelName, globalThreads, localThreads, args, -1, depth);
 }
@@ -1617,11 +1027,7 @@
 {
     if (!src1.clCxt->supportsFeature(Context::CL_DOUBLE) && src1.type() == CV_64F)
     {
-<<<<<<< HEAD
-        CV_Error(Error::GpuNotSupported, "Selected device don't support double\r\n");
-=======
-        CV_Error(CV_GpuNotSupported, "Selected device doesn't support double\r\n");
->>>>>>> e35bc115
+        CV_Error(Error::GpuNotSupported, "Selected device doesn't support double\r\n");
         return;
     }
 
@@ -1636,13 +1042,8 @@
     size_t globalThreads[3] = { cols, rows, 1 };
 
     int tmp = angleInDegrees ? 1 : 0;
-<<<<<<< HEAD
-    std::vector<std::pair<size_t , const void *> > args;
-    if(src1.data)
-=======
-    vector<pair<size_t , const void *> > args;
+    std::vector<std::pair<size_t , const void *> > args;
     if (src1.data)
->>>>>>> e35bc115
     {
         args.push_back( std::make_pair( sizeof(cl_mem), (void *)&src1.data ));
         args.push_back( std::make_pair( sizeof(cl_int), (void *)&src1.step ));
@@ -1723,7 +1124,6 @@
         int moffset = mask.offset / mask.elemSize1();
         int elemnum = cols * src.rows;
         sprintf(build_options, "-D DEPTH_%d -D REPEAT_E%d", src.depth(), repeat_me);
-<<<<<<< HEAD
         args.push_back( std::make_pair( sizeof(cl_int) , (void *)&cols ));
         args.push_back( std::make_pair( sizeof(cl_int) , (void *)&invalid_cols ));
         args.push_back( std::make_pair( sizeof(cl_int) , (void *)&offset));
@@ -1734,21 +1134,7 @@
         args.push_back( std::make_pair( sizeof(cl_int) , (void *)&moffset ));
         args.push_back( std::make_pair( sizeof(cl_mem) , (void *)&mask.data ));
         args.push_back( std::make_pair( sizeof(cl_mem) , (void *)&dst ));
-        //    printf("elemnum:%d,cols:%d,invalid_cols:%d,offset:%d,minvalid_cols:%d,moffset:%d,repeat_e:%d\r\n",
-        //           elemnum,cols,invalid_cols,offset,minvalid_cols,moffset,repeat_me);
-=======
-        args.push_back( make_pair( sizeof(cl_int) , (void *)&cols ));
-        args.push_back( make_pair( sizeof(cl_int) , (void *)&invalid_cols ));
-        args.push_back( make_pair( sizeof(cl_int) , (void *)&offset));
-        args.push_back( make_pair( sizeof(cl_int) , (void *)&elemnum));
-        args.push_back( make_pair( sizeof(cl_int) , (void *)&groupnum));
-        args.push_back( make_pair( sizeof(cl_mem) , (void *)&src.data));
-        args.push_back( make_pair( sizeof(cl_int) , (void *)&minvalid_cols ));
-        args.push_back( make_pair( sizeof(cl_int) , (void *)&moffset ));
-        args.push_back( make_pair( sizeof(cl_mem) , (void *)&mask.data ));
-        args.push_back( make_pair( sizeof(cl_mem) , (void *)&dst ));
-
->>>>>>> e35bc115
+
         openCLExecuteKernel(src.clCxt, &arithm_minMaxLoc_mask, "arithm_op_minMaxLoc_mask", gt, lt, args, -1, -1, build_options);
     }
 }
@@ -1822,12 +1208,8 @@
 {
     if (!src.clCxt->supportsFeature(Context::CL_DOUBLE) && src.depth() == CV_64F)
     {
-<<<<<<< HEAD
-        CV_Error(Error::GpuNotSupported, "select device don't support double");
-=======
-        CV_Error(CV_GpuNotSupported, "Selected device doesn't support double");
+        CV_Error(Error::GpuNotSupported, "Selected device doesn't support double");
         return;
->>>>>>> e35bc115
     }
 
     static minMaxLocFunc functab[2] =
@@ -1844,12 +1226,8 @@
 //////////////////////////////////////////////////////////////////////////////
 ///////////////////////////// countNonZero ///////////////////////////////////
 //////////////////////////////////////////////////////////////////////////////
-<<<<<<< HEAD
+
 static void arithmetic_countNonZero_run(const oclMat &src, cl_mem &dst, int vlen , int groupnum, String kernelName)
-=======
-
-static void arithmetic_countNonZero_run(const oclMat &src, cl_mem &dst, int vlen , int groupnum, string kernelName)
->>>>>>> e35bc115
 {
     std::vector<std::pair<size_t , const void *> > args;
     int all_cols = src.step / (vlen * src.elemSize1());
@@ -1880,24 +1258,15 @@
     size_t groupnum = src.clCxt->computeUnits();
     if (!src.clCxt->supportsFeature(Context::CL_DOUBLE) && src.depth() == CV_64F)
     {
-<<<<<<< HEAD
-        CV_Error(Error::GpuNotSupported, "select device don't support double");
-=======
-        CV_Error(CV_GpuNotSupported, "selected device doesn't support double");
->>>>>>> e35bc115
+        CV_Error(Error::GpuNotSupported, "selected device doesn't support double");
     }
     CV_Assert(groupnum != 0);
     int vlen = 8 , dbsize = groupnum * vlen;
     Context *clCxt = src.clCxt;
-<<<<<<< HEAD
     String kernelName = "arithm_op_nonzero";
-    int *p = new int[dbsize], nonzero = 0;
-=======
-    string kernelName = "arithm_op_nonzero";
 
     AutoBuffer<int> _buf(dbsize);
     int *p = (int*)_buf, nonzero = 0;
->>>>>>> e35bc115
     cl_mem dstBuffer = openCLCreateBuffer(clCxt, CL_MEM_WRITE_ONLY, dbsize * sizeof(int));
     arithmetic_countNonZero_run(src, dstBuffer, vlen, groupnum, kernelName);
 
@@ -1913,12 +1282,8 @@
 //////////////////////////////////////////////////////////////////////////////
 ////////////////////////////////bitwise_op////////////////////////////////////
 //////////////////////////////////////////////////////////////////////////////
-<<<<<<< HEAD
+
 static void bitwise_run(const oclMat &src1, oclMat &dst, String kernelName, const char **kernelString)
-=======
-
-static void bitwise_unary_run(const oclMat &src1, oclMat &dst, string kernelName, const char **kernelString)
->>>>>>> e35bc115
 {
     dst.create(src1.size(), src1.type());
 
@@ -1957,396 +1322,121 @@
 
 enum { AND = 0, OR, XOR };
 
-<<<<<<< HEAD
-template<typename T>
-void bitwise_run(const oclMat &src1, const oclMat &src2, oclMat &dst, String kernelName,
- const char **kernelString, void *_scalar, const char* _opt = NULL)
-=======
 static void bitwise_binary_run(const oclMat &src1, const oclMat &src2, const Scalar& src3, const oclMat &mask,
                                oclMat &dst, int operationType)
->>>>>>> e35bc115
 {
     Context  *clCxt = src1.clCxt;
-<<<<<<< HEAD
-    int channels = dst.oclchannels();
-    int depth = dst.depth();
-
-    int vector_lengths[4][7] = {{4, 4, 4, 4, 1, 1, 1},
-        {4, 4, 4, 4, 1, 1, 1},
-        {4, 4, 4, 4, 1, 1, 1},
-        {4, 4, 4, 4, 1, 1, 1}
-    };
-
-    size_t vector_length = vector_lengths[channels - 1][depth];
-    int offset_cols = (dst.offset / dst.elemSize1()) & (vector_length - 1);
-    int cols = divUp(dst.cols * channels + offset_cols, vector_length);
-
-    size_t localThreads[3]  = { 64, 4, 1 };
-    size_t globalThreads[3] = { divUp(cols, localThreads[0]) *localThreads[0],
-                                divUp(dst.rows, localThreads[1]) *localThreads[1],
-                                1
-                              };
-
-    int dst_step1 = dst.cols * dst.elemSize();
+    if (!clCxt->supportsFeature(Context::CL_DOUBLE) && src1.depth() == CV_64F)
+    {
+        std::cout << "Selected device does not support double" << std::endl;
+        return;
+    }
+
+    CV_Assert(operationType >= AND && operationType <= XOR);
+    CV_Assert(src2.empty() || (!src2.empty() && src1.type() == src2.type() && src1.size() == src2.size()));
+    CV_Assert(mask.empty() || (!mask.empty() && mask.type() == CV_8UC1 && mask.size() == src1.size()));
+
+    dst.create(src1.size(), src1.type());
+
+    int elemSize = dst.elemSize();
+    int cols1 = dst.cols * elemSize;
+    oclMat m;
+
+    const char operationMap[] = { '&', '|', '^' };
+    std::string kernelName("arithm_bitwise_binary");
+    std::string buildOptions = format("-D Operation=%c", operationMap[operationType]);
+
+    size_t localThreads[3]  = { 16, 16, 1 };
+    size_t globalThreads[3] = { cols1, dst.rows, 1 };
+
     std::vector<std::pair<size_t , const void *> > args;
     args.push_back( std::make_pair( sizeof(cl_mem), (void *)&src1.data ));
     args.push_back( std::make_pair( sizeof(cl_int), (void *)&src1.step ));
     args.push_back( std::make_pair( sizeof(cl_int), (void *)&src1.offset ));
-    args.push_back( std::make_pair( sizeof(cl_mem), (void *)&src2.data ));
-    args.push_back( std::make_pair( sizeof(cl_int), (void *)&src2.step ));
-    args.push_back( std::make_pair( sizeof(cl_int), (void *)&src2.offset ));
+
+    if (src2.empty())
+    {
+        m.create(1, 1, dst.type());
+        m.setTo(src3);
+
+        args.push_back( std::make_pair( sizeof(cl_mem), (void *)&m.data ));
+        args.push_back( std::make_pair( sizeof(cl_int), (void *)&elemSize ) );
+
+        kernelName += "_scalar";
+    }
+    else
+    {
+        args.push_back( std::make_pair( sizeof(cl_mem), (void *)&src2.data ));
+        args.push_back( std::make_pair( sizeof(cl_int), (void *)&src2.step ));
+        args.push_back( std::make_pair( sizeof(cl_int), (void *)&src2.offset ));
+    }
+
+    if (!mask.empty())
+    {
+        args.push_back( std::make_pair( sizeof(cl_mem), (void *)&mask.data ));
+        args.push_back( std::make_pair( sizeof(cl_int), (void *)&mask.step ));
+        args.push_back( std::make_pair( sizeof(cl_int), (void *)&mask.offset ));
+
+        if (!src2.empty())
+            args.push_back( std::make_pair( sizeof(cl_int), (void *)&elemSize ));
+
+        kernelName += "_mask";
+    }
+
     args.push_back( std::make_pair( sizeof(cl_mem), (void *)&dst.data ));
     args.push_back( std::make_pair( sizeof(cl_int), (void *)&dst.step ));
     args.push_back( std::make_pair( sizeof(cl_int), (void *)&dst.offset ));
+
+    args.push_back( std::make_pair( sizeof(cl_int), (void *)&cols1 ));
     args.push_back( std::make_pair( sizeof(cl_int), (void *)&src1.rows ));
-    args.push_back( std::make_pair( sizeof(cl_int), (void *)&cols ));
-    args.push_back( std::make_pair( sizeof(cl_int), (void *)&dst_step1 ));
-
-    T scalar;
-    if(_scalar != NULL)
-    {
-        double scalar1 = *((double *)_scalar);
-        scalar = (T)scalar1;
-        args.push_back( std::make_pair( sizeof(T), (void *)&scalar ));
-    }
-
-    openCLExecuteKernel(clCxt, kernelString, kernelName, globalThreads, localThreads, args, -1, depth, _opt);
-}
-static void bitwise_run(const oclMat &src1, const oclMat &src2, oclMat &dst,
- String kernelName, const char **kernelString, const char* _opt = NULL)
-{
-    bitwise_run<char>(src1, src2, dst, kernelName, kernelString, (void *)NULL, _opt);
-}
-static void bitwise_run(const oclMat &src1, const oclMat &src2, oclMat &dst,
- const oclMat &mask, String kernelName, const char **kernelString, const char* _opt = NULL)
-{
-    dst.create(src1.size(), src1.type());
-    CV_Assert(src1.cols == src2.cols && src2.cols == dst.cols &&
-              src1.rows == src2.rows && src2.rows == dst.rows &&
-              src1.rows == mask.rows && src1.cols == mask.cols);
-
-    CV_Assert(src1.type() == src2.type() && src1.type() == dst.type());
-    CV_Assert(mask.type() == CV_8U);
-=======
-    if (!clCxt->supportsFeature(Context::CL_DOUBLE) && src1.depth() == CV_64F)
-    {
-        cout << "Selected device does not support double" << endl;
-        return;
-    }
-
-    CV_Assert(operationType >= AND && operationType <= XOR);
-    CV_Assert(src2.empty() || (!src2.empty() && src1.type() == src2.type() && src1.size() == src2.size()));
-    CV_Assert(mask.empty() || (!mask.empty() && mask.type() == CV_8UC1 && mask.size() == src1.size()));
->>>>>>> e35bc115
-
-    dst.create(src1.size(), src1.type());
-
-    int elemSize = dst.elemSize();
-    int cols1 = dst.cols * elemSize;
-    oclMat m;
-
-    const char operationMap[] = { '&', '|', '^' };
-    std::string kernelName("arithm_bitwise_binary");
-    std::string buildOptions = format("-D Operation=%c", operationMap[operationType]);
-
-    size_t localThreads[3]  = { 16, 16, 1 };
-    size_t globalThreads[3] = { cols1, dst.rows, 1 };
-
-<<<<<<< HEAD
-    int dst_step1 = dst.cols * dst.elemSize();
-    std::vector<std::pair<size_t , const void *> > args;
-    args.push_back( std::make_pair( sizeof(cl_mem), (void *)&src1.data ));
-    args.push_back( std::make_pair( sizeof(cl_int), (void *)&src1.step ));
-    args.push_back( std::make_pair( sizeof(cl_int), (void *)&src1.offset ));
-    args.push_back( std::make_pair( sizeof(cl_mem), (void *)&src2.data ));
-    args.push_back( std::make_pair( sizeof(cl_int), (void *)&src2.step ));
-    args.push_back( std::make_pair( sizeof(cl_int), (void *)&src2.offset ));
-    args.push_back( std::make_pair( sizeof(cl_mem), (void *)&mask.data ));
-    args.push_back( std::make_pair( sizeof(cl_int), (void *)&mask.step ));
-    args.push_back( std::make_pair( sizeof(cl_int), (void *)&mask.offset ));
-    args.push_back( std::make_pair( sizeof(cl_mem), (void *)&dst.data ));
-    args.push_back( std::make_pair( sizeof(cl_int), (void *)&dst.step ));
-    args.push_back( std::make_pair( sizeof(cl_int), (void *)&dst.offset ));
-    args.push_back( std::make_pair( sizeof(cl_int), (void *)&src1.rows ));
-    args.push_back( std::make_pair( sizeof(cl_int), (void *)&cols ));
-    args.push_back( std::make_pair( sizeof(cl_int), (void *)&dst_step1 ));
-
-    openCLExecuteKernel(clCxt, kernelString, kernelName, globalThreads, localThreads, args, channels, depth, _opt);
-}
-
-
-template <typename WT , typename CL_WT>
-void bitwise_scalar_run(const oclMat &src1, const Scalar &src2, oclMat &dst,
- const oclMat &mask, String kernelName, const char **kernelString, int isMatSubScalar, const char* opt = NULL)
-{
-    dst.create(src1.size(), src1.type());
-
-    CV_Assert(src1.cols == dst.cols && src1.rows == dst.rows &&
-              src1.type() == dst.type());
-
-
-    if(mask.data)
-=======
-    vector<pair<size_t , const void *> > args;
-    args.push_back( make_pair( sizeof(cl_mem), (void *)&src1.data ));
-    args.push_back( make_pair( sizeof(cl_int), (void *)&src1.step ));
-    args.push_back( make_pair( sizeof(cl_int), (void *)&src1.offset ));
-
-    if (src2.empty())
->>>>>>> e35bc115
-    {
-        m.create(1, 1, dst.type());
-        m.setTo(src3);
-
-        args.push_back( make_pair( sizeof(cl_mem), (void *)&m.data ));
-        args.push_back( make_pair( sizeof(cl_int), (void *)&elemSize ) );
-
-<<<<<<< HEAD
-    int dst_step1 = dst.cols * dst.elemSize();
-    std::vector<std::pair<size_t , const void *> > args;
-    args.push_back( std::make_pair( sizeof(cl_mem) , (void *)&src1.data ));
-    args.push_back( std::make_pair( sizeof(cl_int) , (void *)&src1.step ));
-    args.push_back( std::make_pair( sizeof(cl_int) , (void *)&src1.offset));
-    args.push_back( std::make_pair( sizeof(cl_mem) , (void *)&dst.data ));
-    args.push_back( std::make_pair( sizeof(cl_int) , (void *)&dst.step ));
-    args.push_back( std::make_pair( sizeof(cl_int) , (void *)&dst.offset));
-
-    if(mask.data)
-    {
-        args.push_back( std::make_pair( sizeof(cl_mem) , (void *)&mask.data ));
-        args.push_back( std::make_pair( sizeof(cl_int) , (void *)&mask.step ));
-        args.push_back( std::make_pair( sizeof(cl_int) , (void *)&mask.offset));
-    }
-    args.push_back( std::make_pair( sizeof(CL_WT) , (void *)&s ));
-    args.push_back( std::make_pair( sizeof(cl_int) , (void *)&src1.rows ));
-    args.push_back( std::make_pair( sizeof(cl_int) , (void *)&cols ));
-    args.push_back( std::make_pair( sizeof(cl_int) , (void *)&dst_step1 ));
-    if(isMatSubScalar != 0)
-    {
-        isMatSubScalar = isMatSubScalar > 0 ? 1 : 0;
-        args.push_back( std::make_pair( sizeof(cl_int) , (void *)&isMatSubScalar));
-=======
-        kernelName += "_scalar";
-    }
-    else
-    {
-        args.push_back( make_pair( sizeof(cl_mem), (void *)&src2.data ));
-        args.push_back( make_pair( sizeof(cl_int), (void *)&src2.step ));
-        args.push_back( make_pair( sizeof(cl_int), (void *)&src2.offset ));
->>>>>>> e35bc115
-    }
-
-    if (!mask.empty())
-    {
-        args.push_back( make_pair( sizeof(cl_mem), (void *)&mask.data ));
-        args.push_back( make_pair( sizeof(cl_int), (void *)&mask.step ));
-        args.push_back( make_pair( sizeof(cl_int), (void *)&mask.offset ));
-
-        if (!src2.empty())
-            args.push_back( make_pair( sizeof(cl_int), (void *)&elemSize ));
-
-        kernelName += "_mask";
-    }
-
-<<<<<<< HEAD
-typedef void (*BitwiseFuncS)(const oclMat &src1, const Scalar &src2, oclMat &dst,
- const oclMat &mask, String kernelName, const char **kernelString, int isMatSubScalar, const char* opt);
-=======
-    args.push_back( make_pair( sizeof(cl_mem), (void *)&dst.data ));
-    args.push_back( make_pair( sizeof(cl_int), (void *)&dst.step ));
-    args.push_back( make_pair( sizeof(cl_int), (void *)&dst.offset ));
->>>>>>> e35bc115
-
-    args.push_back( make_pair( sizeof(cl_int), (void *)&cols1 ));
-    args.push_back( make_pair( sizeof(cl_int), (void *)&src1.rows ));
-
-<<<<<<< HEAD
-static void bitwise_scalar(const oclMat &src1, const Scalar &src2, oclMat &dst,
- const oclMat &mask, String kernelName, const char **kernelString, int isMatSubScalar, const char* opt)
-{
-    static BitwiseFuncS tab[8] =
-    {
-#if 0
-        bitwise_scalar_run<unsigned char>,
-        bitwise_scalar_run<char>,
-        bitwise_scalar_run<unsigned short>,
-        bitwise_scalar_run<short>,
-        bitwise_scalar_run<int>,
-        bitwise_scalar_run<float>,
-        bitwise_scalar_run<double>,
-        0
-#else
-
-        bitwise_scalar_run<unsigned char, cl_uchar4>,
-        bitwise_scalar_run<char, cl_char4>,
-        bitwise_scalar_run<unsigned short, cl_ushort4>,
-        bitwise_scalar_run<short, cl_short4>,
-        bitwise_scalar_run<int, cl_int4>,
-        bitwise_scalar_run<float, cl_float4>,
-        bitwise_scalar_run<double, cl_double4>,
-        0
-#endif
-    };
-    BitwiseFuncS func = tab[src1.depth()];
-    if(func == 0)
-        cv::error(Error::StsBadArg, "Unsupported arithmetic operation", "", __FILE__, __LINE__);
-    func(src1, src2, dst, mask, kernelName, kernelString, isMatSubScalar, opt);
-}
-static void bitwise_scalar(const oclMat &src1, const Scalar &src2, oclMat &dst,
- const oclMat &mask, String kernelName, const char **kernelString, const char * opt = NULL)
-{
-    bitwise_scalar(src1, src2, dst, mask, kernelName, kernelString, 0, opt);
-=======
+
     openCLExecuteKernel(clCxt, mask.empty() ? (!src2.empty() ? &arithm_bitwise_binary : &arithm_bitwise_binary_scalar) :
                                               (!src2.empty() ? &arithm_bitwise_binary_mask : &arithm_bitwise_binary_scalar_mask),
                         kernelName, globalThreads, localThreads,
                         args, -1, -1, buildOptions.c_str());
->>>>>>> e35bc115
 }
 
 void cv::ocl::bitwise_not(const oclMat &src, oclMat &dst)
 {
     if (!src.clCxt->supportsFeature(Context::CL_DOUBLE) && src.type() == CV_64F)
     {
-<<<<<<< HEAD
-        std::cout << "Selected device do not support double" << std::endl;
-=======
-        cout << "Selected device does not support double" << endl;
->>>>>>> e35bc115
+        std::cout << "Selected device does not support double" << std::endl;
         return;
     }
 
     dst.create(src.size(), src.type());
-<<<<<<< HEAD
     String kernelName =  "arithm_bitwise_not";
     bitwise_run(src, dst, kernelName, &arithm_bitwise_not);
-=======
-    string kernelName =  "arithm_bitwise_not";
-    bitwise_unary_run(src, dst, kernelName, &arithm_bitwise_not);
->>>>>>> e35bc115
 }
 
 void cv::ocl::bitwise_or(const oclMat &src1, const oclMat &src2, oclMat &dst, const oclMat &mask)
 {
-<<<<<<< HEAD
-    // dst.create(src1.size(),src1.type());
-    if(!src1.clCxt->supportsFeature(Context::CL_DOUBLE) && src1.type() == CV_64F)
-    {
-        std::cout << "Selected device do not support double" << std::endl;
-        return;
-    }
-
-    String kernelName = mask.empty() ? "arithm_bitwise_binary" : "arithm_bitwise_binary_with_mask";
-    static const char opt [] = "-D OP_BINARY=|";
-    if (mask.empty())
-        bitwise_run(src1, src2, dst, kernelName, &arithm_bitwise_binary, opt);
-    else
-        bitwise_run(src1, src2, dst, mask, kernelName, &arithm_bitwise_binary_mask, opt);
-=======
     bitwise_binary_run(src1, src2, Scalar(), mask, dst, OR);
->>>>>>> e35bc115
 }
 
 void cv::ocl::bitwise_or(const oclMat &src1, const Scalar &src2, oclMat &dst, const oclMat &mask)
 {
-<<<<<<< HEAD
-    if(!src1.clCxt->supportsFeature(Context::CL_DOUBLE) && src1.type() == CV_64F)
-    {
-        std::cout << "Selected device do not support double" << std::endl;
-        return;
-    }
-    static const char opt [] = "-D OP_BINARY=|";
-    String kernelName = mask.data ? "arithm_s_bitwise_binary_with_mask" : "arithm_s_bitwise_binary";
-    if (mask.data)
-        bitwise_scalar( src1, src2, dst, mask, kernelName, &arithm_bitwise_binary_scalar_mask, opt);
-    else
-        bitwise_scalar( src1, src2, dst, mask, kernelName, &arithm_bitwise_binary_scalar, opt);
-=======
     bitwise_binary_run(src1, oclMat(), src2, mask, dst, OR);
->>>>>>> e35bc115
 }
 
 void cv::ocl::bitwise_and(const oclMat &src1, const oclMat &src2, oclMat &dst, const oclMat &mask)
 {
-<<<<<<< HEAD
-    //    dst.create(src1.size(),src1.type());
-    if(!src1.clCxt->supportsFeature(Context::CL_DOUBLE) && src1.type() == CV_64F)
-    {
-        std::cout << "Selected device do not support double" << std::endl;
-        return;
-    }
-    oclMat emptyMat;
-
-    String kernelName = mask.empty() ? "arithm_bitwise_binary" : "arithm_bitwise_binary_with_mask";
-
-    static const char opt [] = "-D OP_BINARY=&";
-    if (mask.empty())
-        bitwise_run(src1, src2, dst, kernelName, &arithm_bitwise_binary, opt);
-    else
-        bitwise_run(src1, src2, dst, mask, kernelName, &arithm_bitwise_binary_mask, opt);
-=======
     bitwise_binary_run(src1, src2, Scalar(), mask, dst, AND);
->>>>>>> e35bc115
 }
 
 void cv::ocl::bitwise_and(const oclMat &src1, const Scalar &src2, oclMat &dst, const oclMat &mask)
 {
-<<<<<<< HEAD
-    if(!src1.clCxt->supportsFeature(Context::CL_DOUBLE) && src1.type() == CV_64F)
-    {
-        std::cout << "Selected device do not support double" << std::endl;
-        return;
-    }
-    static const char opt [] = "-D OP_BINARY=&";
-    String kernelName = mask.data ? "arithm_s_bitwise_binary_with_mask" : "arithm_s_bitwise_binary";
-    if (mask.data)
-        bitwise_scalar(src1, src2, dst, mask, kernelName, &arithm_bitwise_binary_scalar_mask, opt);
-    else
-        bitwise_scalar(src1, src2, dst, mask, kernelName, &arithm_bitwise_binary_scalar, opt);
-=======
     bitwise_binary_run(src1, oclMat(), src2, mask, dst, AND);
->>>>>>> e35bc115
 }
 
 void cv::ocl::bitwise_xor(const oclMat &src1, const oclMat &src2, oclMat &dst, const oclMat &mask)
 {
-<<<<<<< HEAD
-    if(!src1.clCxt->supportsFeature(Context::CL_DOUBLE) && src1.type() == CV_64F)
-    {
-        std::cout << "Selected device do not support double" << std::endl;
-        return;
-    }
-    String kernelName = mask.empty() ? "arithm_bitwise_binary" : "arithm_bitwise_binary_with_mask";
-
-    static const char opt [] = "-D OP_BINARY=^";
-
-    if (mask.empty())
-        bitwise_run(src1, src2, dst, kernelName, &arithm_bitwise_binary, opt);
-    else
-        bitwise_run(src1, src2, dst, mask, kernelName, &arithm_bitwise_binary_mask, opt);
-=======
     bitwise_binary_run(src1, src2, Scalar(), mask, dst, XOR);
->>>>>>> e35bc115
 }
 
 void cv::ocl::bitwise_xor(const oclMat &src1, const Scalar &src2, oclMat &dst, const oclMat &mask)
 {
-<<<<<<< HEAD
-
-    if(!src1.clCxt->supportsFeature(Context::CL_DOUBLE) && src1.type() == CV_64F)
-    {
-        std::cout << "Selected device do not support double" << std::endl;
-        return;
-    }
-    String kernelName = mask.data ? "arithm_s_bitwise_binary_with_mask" : "arithm_s_bitwise_binary";
-    static const char opt [] = "-D OP_BINARY=^";
-    if (mask.data)
-        bitwise_scalar( src1, src2, dst, mask, kernelName, &arithm_bitwise_binary_scalar_mask, opt);
-    else
-        bitwise_scalar( src1, src2, dst, mask, kernelName, &arithm_bitwise_binary_scalar, opt);
-=======
     bitwise_binary_run(src1, oclMat(), src2, mask, dst, XOR);
->>>>>>> e35bc115
 }
 
 oclMat cv::ocl::operator ~ (const oclMat &src)
@@ -2433,21 +1523,13 @@
 
 #define TILE_DIM      (32)
 #define BLOCK_ROWS    (256/TILE_DIM)
-<<<<<<< HEAD
-static void transpose_run(const oclMat &src, oclMat &dst, String kernelName)
-=======
-
-static void transpose_run(const oclMat &src, oclMat &dst, string kernelName, bool inplace = false)
->>>>>>> e35bc115
+
+static void transpose_run(const oclMat &src, oclMat &dst, String kernelName, bool inplace = false)
 {
     Context  *clCxt = src.clCxt;
     if (!clCxt->supportsFeature(Context::CL_DOUBLE) && src.depth() == CV_64F)
     {
-<<<<<<< HEAD
-        CV_Error(Error::GpuNotSupported, "Selected device don't support double\r\n");
-=======
-        CV_Error(CV_GpuNotSupported, "Selected device doesn't support double\r\n");
->>>>>>> e35bc115
+        CV_Error(Error::GpuNotSupported, "Selected device doesn't support double\r\n");
         return;
     }
 
@@ -2462,27 +1544,15 @@
     int srcstep1 = src.step / src.elemSize(), dststep1 = dst.step / dst.elemSize();
     int srcoffset1 = src.offset / src.elemSize(), dstoffset1 = dst.offset / dst.elemSize();
 
-<<<<<<< HEAD
     std::vector<std::pair<size_t , const void *> > args;
     args.push_back( std::make_pair( sizeof(cl_mem), (void *)&src.data ));
-    args.push_back( std::make_pair( sizeof(cl_int), (void *)&src.step ));
-    args.push_back( std::make_pair( sizeof(cl_int), (void *)&src.offset ));
     args.push_back( std::make_pair( sizeof(cl_mem), (void *)&dst.data ));
-    args.push_back( std::make_pair( sizeof(cl_int), (void *)&dst.step ));
-    args.push_back( std::make_pair( sizeof(cl_int), (void *)&dst.offset ));
+    args.push_back( std::make_pair( sizeof(cl_int), (void *)&src.cols ));
     args.push_back( std::make_pair( sizeof(cl_int), (void *)&src.rows ));
-    args.push_back( std::make_pair( sizeof(cl_int), (void *)&cols ));
-=======
-    vector<pair<size_t , const void *> > args;
-    args.push_back( make_pair( sizeof(cl_mem), (void *)&src.data ));
-    args.push_back( make_pair( sizeof(cl_mem), (void *)&dst.data ));
-    args.push_back( make_pair( sizeof(cl_int), (void *)&src.cols ));
-    args.push_back( make_pair( sizeof(cl_int), (void *)&src.rows ));
-    args.push_back( make_pair( sizeof(cl_int), (void *)&srcstep1 ));
-    args.push_back( make_pair( sizeof(cl_int), (void *)&dststep1 ));
-    args.push_back( make_pair( sizeof(cl_int), (void *)&srcoffset1 ));
-    args.push_back( make_pair( sizeof(cl_int), (void *)&dstoffset1 ));
->>>>>>> e35bc115
+    args.push_back( std::make_pair( sizeof(cl_int), (void *)&srcstep1 ));
+    args.push_back( std::make_pair( sizeof(cl_int), (void *)&dststep1 ));
+    args.push_back( std::make_pair( sizeof(cl_int), (void *)&srcoffset1 ));
+    args.push_back( std::make_pair( sizeof(cl_int), (void *)&dstoffset1 ));
 
     openCLExecuteKernel(clCxt, &arithm_transpose, kernelName, globalThreads, localThreads,
                         args, -1, -1, buildOptions.c_str());
@@ -2539,167 +1609,40 @@
             beta_f = static_cast<float>(beta),
             gama_f = static_cast<float>(gama);
 
-<<<<<<< HEAD
-    int dst_step1 = dst.cols * dst.elemSize();
-    int src1_step = (int) src1.step;
-    int src2_step = (int) src2.step;
-    int dst_step  = (int) dst.step;
-    float alpha_f = alpha, beta_f = beta, gama_f = gama;
     std::vector<std::pair<size_t , const void *> > args;
     args.push_back( std::make_pair( sizeof(cl_mem), (void *)&src1.data ));
-    args.push_back( std::make_pair( sizeof(cl_int), (void *)&src1_step ));
-    args.push_back( std::make_pair( sizeof(cl_int), (void *)&src1.offset));
+    args.push_back( std::make_pair( sizeof(cl_int), (void *)&src1step1 ));
+    args.push_back( std::make_pair( sizeof(cl_int), (void *)&src1offset1));
     args.push_back( std::make_pair( sizeof(cl_mem), (void *)&src2.data ));
-    args.push_back( std::make_pair( sizeof(cl_int), (void *)&src2_step ));
-    args.push_back( std::make_pair( sizeof(cl_int), (void *)&src2.offset));
-
-    if(src1.clCxt->supportsFeature(Context::CL_DOUBLE))
+    args.push_back( std::make_pair( sizeof(cl_int), (void *)&src2step1 ));
+    args.push_back( std::make_pair( sizeof(cl_int), (void *)&src2offset1));
+    args.push_back( std::make_pair( sizeof(cl_mem), (void *)&dst.data ));
+    args.push_back( std::make_pair( sizeof(cl_int), (void *)&dststep1 ));
+    args.push_back( std::make_pair( sizeof(cl_int), (void *)&dstoffset1));
+
+    if (!hasDouble)
+    {
+        args.push_back( std::make_pair( sizeof(cl_float), (void *)&alpha_f ));
+        args.push_back( std::make_pair( sizeof(cl_float), (void *)&beta_f ));
+        args.push_back( std::make_pair( sizeof(cl_float), (void *)&gama_f ));
+    }
+    else
     {
         args.push_back( std::make_pair( sizeof(cl_double), (void *)&alpha ));
         args.push_back( std::make_pair( sizeof(cl_double), (void *)&beta ));
         args.push_back( std::make_pair( sizeof(cl_double), (void *)&gama ));
     }
-    else
-=======
-    vector<pair<size_t , const void *> > args;
-    args.push_back( make_pair( sizeof(cl_mem), (void *)&src1.data ));
-    args.push_back( make_pair( sizeof(cl_int), (void *)&src1step1 ));
-    args.push_back( make_pair( sizeof(cl_int), (void *)&src1offset1));
-    args.push_back( make_pair( sizeof(cl_mem), (void *)&src2.data ));
-    args.push_back( make_pair( sizeof(cl_int), (void *)&src2step1 ));
-    args.push_back( make_pair( sizeof(cl_int), (void *)&src2offset1));
-    args.push_back( make_pair( sizeof(cl_mem), (void *)&dst.data ));
-    args.push_back( make_pair( sizeof(cl_int), (void *)&dststep1 ));
-    args.push_back( make_pair( sizeof(cl_int), (void *)&dstoffset1));
-
-    if (!hasDouble)
->>>>>>> e35bc115
-    {
-        args.push_back( std::make_pair( sizeof(cl_float), (void *)&alpha_f ));
-        args.push_back( std::make_pair( sizeof(cl_float), (void *)&beta_f ));
-        args.push_back( std::make_pair( sizeof(cl_float), (void *)&gama_f ));
-    }
-    else
-    {
-        args.push_back( make_pair( sizeof(cl_double), (void *)&alpha ));
-        args.push_back( make_pair( sizeof(cl_double), (void *)&beta ));
-        args.push_back( make_pair( sizeof(cl_double), (void *)&gama ));
-    }
-
-<<<<<<< HEAD
-    args.push_back( std::make_pair( sizeof(cl_mem), (void *)&dst.data ));
-    args.push_back( std::make_pair( sizeof(cl_int), (void *)&dst_step ));
-    args.push_back( std::make_pair( sizeof(cl_int), (void *)&dst.offset));
+
+    args.push_back( std::make_pair( sizeof(cl_int), (void *)&cols1 ));
     args.push_back( std::make_pair( sizeof(cl_int), (void *)&src1.rows ));
-    args.push_back( std::make_pair( sizeof(cl_int), (void *)&cols ));
-    args.push_back( std::make_pair( sizeof(cl_int), (void *)&dst_step1 ));
-
-    openCLExecuteKernel(clCxt, &arithm_addWeighted, "addWeighted", globalThreads, localThreads, args, -1, depth);
-}
-
-void cv::ocl::magnitudeSqr(const oclMat &src1, const oclMat &src2, oclMat &dst)
-{
-    CV_Assert(src1.type() == src2.type() && src1.size() == src2.size() &&
-              (src1.depth() == CV_32F ));
-
-    dst.create(src1.size(), src1.type());
-
-
-    Context *clCxt = src1.clCxt;
-    int channels = dst.oclchannels();
-    int depth = dst.depth();
-
-
-    int vector_lengths[4][7] = {{4, 0, 4, 4, 4, 4, 4},
-        {4, 0, 4, 4, 4, 4, 4},
-        {4, 0, 4, 4, 4, 4, 4},
-        {4, 0, 4, 4, 4, 4, 4}
-    };
-
-
-    size_t vector_length = vector_lengths[channels - 1][depth];
-    int offset_cols = (dst.offset / dst.elemSize1()) & (vector_length - 1);
-    int cols = divUp(dst.cols * channels + offset_cols, vector_length);
-
-    size_t localThreads[3]  = { 256, 1, 1 };
-    size_t globalThreads[3] = { divUp(cols, localThreads[0]) *localThreads[0],
-                                divUp(dst.rows, localThreads[1]) *localThreads[1],
-                                1
-                              };
-
-    int dst_step1 = dst.cols * dst.elemSize();
-    std::vector<std::pair<size_t , const void *> > args;
-    args.push_back( std::make_pair( sizeof(cl_mem), (void *)&src1.data ));
-    args.push_back( std::make_pair( sizeof(cl_int), (void *)&src1.step ));
-    args.push_back( std::make_pair( sizeof(cl_int), (void *)&src1.offset));
-    args.push_back( std::make_pair( sizeof(cl_mem), (void *)&src2.data ));
-    args.push_back( std::make_pair( sizeof(cl_int), (void *)&src2.step ));
-    args.push_back( std::make_pair( sizeof(cl_int), (void *)&src2.offset));
-    args.push_back( std::make_pair( sizeof(cl_mem), (void *)&dst.data ));
-    args.push_back( std::make_pair( sizeof(cl_int), (void *)&dst.step ));
-    args.push_back( std::make_pair( sizeof(cl_int), (void *)&dst.offset));
-    args.push_back( std::make_pair( sizeof(cl_int), (void *)&src1.rows ));
-    args.push_back( std::make_pair( sizeof(cl_int), (void *)&cols ));
-    args.push_back( std::make_pair( sizeof(cl_int), (void *)&dst_step1 ));
-=======
-    args.push_back( make_pair( sizeof(cl_int), (void *)&cols1 ));
-    args.push_back( make_pair( sizeof(cl_int), (void *)&src1.rows ));
->>>>>>> e35bc115
 
     openCLExecuteKernel(clCxt, &arithm_addWeighted, "addWeighted", globalThreads, localThreads,
                         args, -1, -1, buildOptions.c_str());
 }
 
-<<<<<<< HEAD
-void cv::ocl::magnitudeSqr(const oclMat &src1, oclMat &dst)
-{
-    CV_Assert (src1.depth() == CV_32F );
-    CV_Assert(src1.size() == dst.size());
-
-    dst.create(src1.size(), CV_32FC1);
-
-
-    Context *clCxt = src1.clCxt;
-    int channels = dst.oclchannels();
-    int depth = dst.depth();
-
-
-    int vector_lengths[4][7] = {{4, 0, 4, 4, 4, 4, 4},
-        {4, 0, 4, 4, 4, 4, 4},
-        {4, 0, 4, 4, 4, 4, 4},
-        {4, 0, 4, 4, 4, 4, 4}
-    };
-
-
-    size_t vector_length = vector_lengths[channels - 1][depth];
-    int offset_cols = (dst.offset / dst.elemSize1()) & (vector_length - 1);
-    int cols = divUp(dst.cols * channels + offset_cols, vector_length);
-
-    size_t localThreads[3]  = { 256, 1, 1 };
-    size_t globalThreads[3] = { divUp(cols, localThreads[0]) *localThreads[0],
-                                divUp(dst.rows, localThreads[1]) *localThreads[1],
-                                1
-                              };
-
-    int dst_step1 = dst.cols * dst.elemSize();
-    std::vector<std::pair<size_t , const void *> > args;
-    args.push_back( std::make_pair( sizeof(cl_mem), (void *)&src1.data ));
-    args.push_back( std::make_pair( sizeof(cl_int), (void *)&src1.step ));
-    args.push_back( std::make_pair( sizeof(cl_int), (void *)&src1.offset));
-    args.push_back( std::make_pair( sizeof(cl_mem), (void *)&dst.data ));
-    args.push_back( std::make_pair( sizeof(cl_int), (void *)&dst.step ));
-    args.push_back( std::make_pair( sizeof(cl_int), (void *)&dst.offset));
-    args.push_back( std::make_pair( sizeof(cl_int), (void *)&src1.rows ));
-    args.push_back( std::make_pair( sizeof(cl_int), (void *)&cols ));
-    args.push_back( std::make_pair( sizeof(cl_int), (void *)&dst_step1 ));
-
-    openCLExecuteKernel(clCxt, &arithm_magnitudeSqr, "magnitudeSqr", globalThreads, localThreads, args, 2, depth);
-}
-=======
 //////////////////////////////////////////////////////////////////////////////
 /////////////////////////////////// Pow //////////////////////////////////////
 //////////////////////////////////////////////////////////////////////////////
->>>>>>> e35bc115
 
 static void arithmetic_pow_run(const oclMat &src1, double p, oclMat &dst, String kernelName, const char **kernelString)
 {
@@ -2719,7 +1662,6 @@
     size_t globalThreads[3] = { cols, rows, 1 };
 
     int dst_step1 = dst.cols * dst.elemSize();
-<<<<<<< HEAD
     std::vector<std::pair<size_t , const void *> > args;
     args.push_back( std::make_pair( sizeof(cl_mem), (void *)&src1.data ));
     args.push_back( std::make_pair( sizeof(cl_int), (void *)&src1.step ));
@@ -2730,27 +1672,10 @@
     args.push_back( std::make_pair( sizeof(cl_int), (void *)&dst.rows ));
     args.push_back( std::make_pair( sizeof(cl_int), (void *)&cols ));
     args.push_back( std::make_pair( sizeof(cl_int), (void *)&dst_step1 ));
-    float pf = p;
-    if(!src1.clCxt->supportsFeature(Context::CL_DOUBLE))
-    {
-        args.push_back( std::make_pair( sizeof(cl_float), (void *)&pf ));
-    }
-=======
-    vector<pair<size_t , const void *> > args;
-    args.push_back( make_pair( sizeof(cl_mem), (void *)&src1.data ));
-    args.push_back( make_pair( sizeof(cl_int), (void *)&src1.step ));
-    args.push_back( make_pair( sizeof(cl_int), (void *)&src1.offset ));
-    args.push_back( make_pair( sizeof(cl_mem), (void *)&dst.data ));
-    args.push_back( make_pair( sizeof(cl_int), (void *)&dst.step ));
-    args.push_back( make_pair( sizeof(cl_int), (void *)&dst.offset ));
-    args.push_back( make_pair( sizeof(cl_int), (void *)&dst.rows ));
-    args.push_back( make_pair( sizeof(cl_int), (void *)&cols ));
-    args.push_back( make_pair( sizeof(cl_int), (void *)&dst_step1 ));
 
     float pf = static_cast<float>(p);
     if (!src1.clCxt->supportsFeature(Context::CL_DOUBLE))
-        args.push_back( make_pair( sizeof(cl_float), (void *)&pf ));
->>>>>>> e35bc115
+        args.push_back( std::make_pair( sizeof(cl_float), (void *)&pf ));
     else
         args.push_back( std::make_pair( sizeof(cl_double), (void *)&p ));
 
@@ -2785,14 +1710,14 @@
     size_t local_threads[] = {16, 16, 1};
     size_t global_threads[] = {src.cols, src.rows, 1};
 
-    string kernelName = "setIdentityKernel";
+    String kernelName = "setIdentityKernel";
     if (src.type() == CV_32FC1)
-        kernelName += "_F1";
+        kernelName = kernelName + "_F1";
     else if (src.type() == CV_32SC1)
-        kernelName += "_I1";
+        kernelName = kernelName + "_I1";
     else
     {
-        kernelName += "_D1";
+        kernelName = kernelName + "_D1";
         if (!(clCxt->supportsFeature(Context::CL_DOUBLE)))
         {
             oclMat temp;
@@ -2802,11 +1727,11 @@
 
     }
 
-    vector<pair<size_t , const void *> > args;
-    args.push_back( make_pair( sizeof(cl_mem), (void *)&src.data ));
-    args.push_back( make_pair( sizeof(cl_int), (void *)&src.rows));
-    args.push_back( make_pair( sizeof(cl_int), (void *)&src.cols));
-    args.push_back( make_pair( sizeof(cl_int), (void *)&src_step ));
+    std::vector<std::pair<size_t , const void *> > args;
+    args.push_back( std::make_pair( sizeof(cl_mem), (void *)&src.data ));
+    args.push_back( std::make_pair( sizeof(cl_int), (void *)&src.rows));
+    args.push_back( std::make_pair( sizeof(cl_int), (void *)&src.cols));
+    args.push_back( std::make_pair( sizeof(cl_int), (void *)&src_step ));
 
     int scalar_i = 0;
     float scalar_f = 0.0f;
@@ -2815,22 +1740,22 @@
         if (src.type() == CV_32SC1)
         {
             scalar_i = (int)scalar;
-            args.push_back(make_pair(sizeof(cl_int), (void*)&scalar_i));
+            args.push_back(std::make_pair(sizeof(cl_int), (void*)&scalar_i));
         }
         else
-            args.push_back(make_pair(sizeof(cl_double), (void*)&scalar));
+            args.push_back(std::make_pair(sizeof(cl_double), (void*)&scalar));
     }
     else
     {
         if (src.type() == CV_32SC1)
         {
             scalar_i = (int)scalar;
-            args.push_back(make_pair(sizeof(cl_int), (void*)&scalar_i));
+            args.push_back(std::make_pair(sizeof(cl_int), (void*)&scalar_i));
         }
         else
         {
             scalar_f = (float)scalar;
-            args.push_back(make_pair(sizeof(cl_float), (void*)&scalar_f));
+            args.push_back(std::make_pair(sizeof(cl_float), (void*)&scalar_f));
         }
     }
 
