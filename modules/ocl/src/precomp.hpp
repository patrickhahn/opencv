--- conflicted
+++ resolved
@@ -142,12 +142,8 @@
             int double_support;
             //extra options to recognize vendor specific fp64 extensions
             char extra_options[512];
-<<<<<<< HEAD
             std::string Binpath;
-=======
-            string Binpath;
             int unified_memory; //1 means integrated GPU, otherwise this value is 0
->>>>>>> 2be893a2
         };
     }
 }
