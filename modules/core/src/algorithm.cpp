--- conflicted
+++ resolved
@@ -182,7 +182,6 @@
 }
 
 void Algorithm::set(const string& parameter, int value)
-<<<<<<< HEAD
 {
     info()->set(this, parameter.c_str(), ParamType<int>::type, &value);
 }
@@ -299,124 +298,6 @@
 
 int Algorithm::paramType(const char* parameter) const
 {
-=======
-{
-    info()->set(this, parameter.c_str(), ParamType<int>::type, &value);
-}
-
-void Algorithm::set(const string& parameter, double value)
-{
-    info()->set(this, parameter.c_str(), ParamType<double>::type, &value);
-}
-
-void Algorithm::set(const string& parameter, bool value)
-{
-    info()->set(this, parameter.c_str(), ParamType<bool>::type, &value);
-}
-
-void Algorithm::set(const string& parameter, const string& value)
-{
-    info()->set(this, parameter.c_str(), ParamType<string>::type, &value);
-}
-
-void Algorithm::set(const string& parameter, const Mat& value)
-{
-    info()->set(this, parameter.c_str(), ParamType<Mat>::type, &value);
-}
-
-void Algorithm::set(const string& parameter, const vector<Mat>& value)
-{
-    info()->set(this, parameter.c_str(), ParamType<vector<Mat> >::type, &value);
-}
-
-void Algorithm::set(const string& parameter, const Ptr<Algorithm>& value)
-{
-    info()->set(this, parameter.c_str(), ParamType<Algorithm>::type, &value);
-}
-
-void Algorithm::set(const char* parameter, int value)
-{
-    info()->set(this, parameter, ParamType<int>::type, &value);
-}
-
-void Algorithm::set(const char* parameter, double value)
-{
-    info()->set(this, parameter, ParamType<double>::type, &value);
-}
-
-void Algorithm::set(const char* parameter, bool value)
-{
-    info()->set(this, parameter, ParamType<bool>::type, &value);
-}
-
-void Algorithm::set(const char* parameter, const string& value)
-{
-    info()->set(this, parameter, ParamType<string>::type, &value);
-}
-
-void Algorithm::set(const char* parameter, const Mat& value)
-{
-    info()->set(this, parameter, ParamType<Mat>::type, &value);
-}
-
-void Algorithm::set(const char* parameter, const vector<Mat>& value)
-{
-    info()->set(this, parameter, ParamType<vector<Mat> >::type, &value);
-}
-
-void Algorithm::set(const char* parameter, const Ptr<Algorithm>& value)
-{
-    info()->set(this, parameter, ParamType<Algorithm>::type, &value);
-}
-
-int Algorithm::getInt(const string& parameter) const
-{
-    return get<int>(parameter);
-}
-
-double Algorithm::getDouble(const string& parameter) const
-{
-    return get<double>(parameter);
-}
-
-bool Algorithm::getBool(const string& parameter) const
-{
-    return get<bool>(parameter);
-}
-
-string Algorithm::getString(const string& parameter) const
-{
-    return get<string>(parameter);
-}
-
-Mat Algorithm::getMat(const string& parameter) const
-{
-    return get<Mat>(parameter);
-}
-
-vector<Mat> Algorithm::getMatVector(const string& parameter) const
-{
-    return get<vector<Mat> >(parameter);
-}
-
-Ptr<Algorithm> Algorithm::getAlgorithm(const string& parameter) const
-{
-    return get<Algorithm>(parameter);
-}
-
-string Algorithm::paramHelp(const string& parameter) const
-{
-    return info()->paramHelp(parameter.c_str());
-}
-
-int Algorithm::paramType(const string& parameter) const
-{
-    return info()->paramType(parameter.c_str());
-}
-
-int Algorithm::paramType(const char* parameter) const
-{
->>>>>>> f4e33ea0
     return info()->paramType(parameter);
 }
 
@@ -575,12 +456,8 @@
 
     if( argType == Param::INT || argType == Param::BOOLEAN || argType == Param::REAL )
     {
-<<<<<<< HEAD
-        CV_Assert( p->type == Param::INT || p->type == Param::REAL || p->type == Param::BOOLEAN );
-=======
         CV_Assert( p->type == Param::INT || p->type == Param::REAL || p->type == Param::BOOLEAN ||
                    (p->type == Param::SHORT && argType == Param::INT) );
->>>>>>> f4e33ea0
 
         if( p->type == Param::INT )
         {
@@ -778,11 +655,7 @@
     CV_Assert( argType == Param::INT || argType == Param::BOOLEAN ||
                argType == Param::REAL || argType == Param::STRING ||
                argType == Param::MAT || argType == Param::MAT_VECTOR ||
-<<<<<<< HEAD
-               argType == Param::ALGORITHM );
-=======
                argType == Param::ALGORITHM || argType == Param::SHORT );
->>>>>>> f4e33ea0
     data->params.add(string(parameter), Param(argType, readOnly,
                      (int)((size_t)value - (size_t)(void*)&algo),
                      getter, setter, help));
@@ -800,19 +673,11 @@
 }
 
 void AlgorithmInfo::addParam(Algorithm& algo, const char* parameter,
-<<<<<<< HEAD
-                             bool& value, bool readOnly,
-=======
                              short& value, bool readOnly,
->>>>>>> f4e33ea0
                              int (Algorithm::*getter)(),
                              void (Algorithm::*setter)(int),
                              const string& help)
 {
-<<<<<<< HEAD
-    addParam_(algo, parameter, ParamType<bool>::type, &value, readOnly,
-              (Algorithm::Getter)getter, (Algorithm::Setter)setter, help);
-=======
     addParam_(algo, parameter, ParamType<int>::type, &value, readOnly,
               (Algorithm::Getter)getter, (Algorithm::Setter)setter, help);
 }    
@@ -825,7 +690,6 @@
 {
     addParam_(algo, parameter, ParamType<bool>::type, &value, readOnly,
               (Algorithm::Getter)getter, (Algorithm::Setter)setter, help);
->>>>>>> f4e33ea0
 }
 
 void AlgorithmInfo::addParam(Algorithm& algo, const char* parameter,
