--- conflicted
+++ resolved
@@ -1303,13 +1303,7 @@
     if ( useMeanshiftGrouping )
         groupRectangles_meanshift(foundLocations, foundWeights, foundScales, finalThreshold, winSize);
     else
-<<<<<<< HEAD
-        groupRectangles(foundLocations, (int)finalThreshold, 0.2);
-=======
-    {
         groupRectangles(foundLocations, foundWeights, (int)finalThreshold, 0.2);
-    }
->>>>>>> b2d1d87e
 }
 
 void HOGDescriptor::detectMultiScale(const Mat& img, std::vector<Rect>& foundLocations,
@@ -2950,10 +2944,7 @@
     fclose(modelfl);
 }
 
-<<<<<<< HEAD
-}
-=======
-void HOGDescriptor::groupRectangles(vector<cv::Rect>& rectList, vector<double>& weights, int groupThreshold, double eps) const
+void HOGDescriptor::groupRectangles(std::vector<cv::Rect>& rectList, std::vector<double>& weights, int groupThreshold, double eps) const
 {
     if( groupThreshold <= 0 || rectList.empty() )
     {
@@ -2962,13 +2953,13 @@
 
     CV_Assert(rectList.size() == weights.size());
 
-    vector<int> labels;
+    std::vector<int> labels;
     int nclasses = partition(rectList, labels, SimilarRects(eps));
 
-    vector<cv::Rect_<double> > rrects(nclasses);
-    vector<int> numInClass(nclasses, 0);
-    vector<double> foundWeights(nclasses, DBL_MIN);
-    vector<double> totalFactorsPerClass(nclasses, 1);
+    std::vector<cv::Rect_<double> > rrects(nclasses);
+    std::vector<int> numInClass(nclasses, 0);
+    std::vector<double> foundWeights(nclasses, DBL_MIN);
+    std::vector<double> totalFactorsPerClass(nclasses, 1);
     int i, j, nlabels = (int)labels.size();
 
     for( i = 0; i < nlabels; i++ )
@@ -3032,4 +3023,3 @@
     }
 }
 }
->>>>>>> b2d1d87e
