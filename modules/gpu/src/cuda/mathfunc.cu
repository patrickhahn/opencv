/*M///////////////////////////////////////////////////////////////////////////////////////
//
//  IMPORTANT: READ BEFORE DOWNLOADING, COPYING, INSTALLING OR USING.
//
//  By downloading, copying, installing or using the software you agree to this license.
//  If you do not agree to this license, do not download, install,
//  copy or use the software.
//
//
//                           License Agreement
//                For Open Source Computer Vision Library
//
// Copyright (C) 2000-2008, Intel Corporation, all rights reserved.
// Copyright (C) 2009, Willow Garage Inc., all rights reserved.
// Third party copyrights are property of their respective owners.
//
// Redistribution and use in source and binary forms, with or without modification,
// are permitted provided that the following conditions are met:
//
//   * Redistribution's of source code must retain the above copyright notice,
//     this list of conditions and the following disclaimer.
//
//   * Redistribution's in binary form must reproduce the above copyright notice,
//     this list of conditions and the following disclaimer in the documentation
//     and/or other materials provided with the distribution.
//
//   * The name of the copyright holders may not be used to endorse or promote products
//     derived from this software without specific prior written permission.
//
// This software is provided by the copyright holders and contributors "as is" and
// any express or implied warranties, including, but not limited to, the implied
// warranties of merchantability and fitness for a particular purpose are disclaimed.
// In no event shall the Intel Corporation or contributors be liable for any direct,
// indirect, incidental, special, exemplary, or consequential damages
// (including, but not limited to, procurement of substitute goods or services;
// loss of use, data, or profits; or business interruption) however caused
// and on any theory of liability, whether in contract, strict liability,
// or tort (including negligence or otherwise) arising in any way out of
// the use of this software, even if advised of the possibility of such damage.
//
//M*/

#if !defined CUDA_DISABLER

#include "internal_shared.hpp"

namespace cv { namespace gpu { namespace device
{
    namespace mathfunc
    {
        //////////////////////////////////////////////////////////////////////////////////////
        // Cart <-> Polar

        struct Nothing
        {
            static __device__ __forceinline__ void calc(int, int, float, float, float*, size_t, float)
            {
            }
        };
        struct Magnitude
        {
            static __device__ __forceinline__ void calc(int x, int y, float x_data, float y_data, float* dst, size_t dst_step, float)
            {
                dst[y * dst_step + x] = ::sqrtf(x_data * x_data + y_data * y_data);
            }
        };
        struct MagnitudeSqr
        {
            static __device__ __forceinline__ void calc(int x, int y, float x_data, float y_data, float* dst, size_t dst_step, float)
            {
                dst[y * dst_step + x] = x_data * x_data + y_data * y_data;
            }
        };
        struct Atan2
        {
            static __device__ __forceinline__ void calc(int x, int y, float x_data, float y_data, float* dst, size_t dst_step, float scale)
            {
                float angle = ::atan2f(y_data, x_data);
                angle += (angle < 0) * 2.0 * CV_PI;
                dst[y * dst_step + x] = scale * angle;
            }
        };
        template <typename Mag, typename Angle>
        __global__ void cartToPolar(const float* xptr, size_t x_step, const float* yptr, size_t y_step,
                                    float* mag, size_t mag_step, float* angle, size_t angle_step, float scale, int width, int height)
        {
	        const int x = blockDim.x * blockIdx.x + threadIdx.x;
	        const int y = blockDim.y * blockIdx.y + threadIdx.y;

            if (x < width && y < height)
            {
                float x_data = xptr[y * x_step + x];
                float y_data = yptr[y * y_step + x];

                Mag::calc(x, y, x_data, y_data, mag, mag_step, scale);
                Angle::calc(x, y, x_data, y_data, angle, angle_step, scale);
            }
        }

        struct NonEmptyMag
        {
            static __device__ __forceinline__ float get(const float* mag, size_t mag_step, int x, int y)
            {
                return mag[y * mag_step + x];
            }
        };
        struct EmptyMag
        {
            static __device__ __forceinline__ float get(const float*, size_t, int, int)
            {
                return 1.0f;
            }
        };
        template <typename Mag>
        __global__ void polarToCart(const float* mag, size_t mag_step, const float* angle, size_t angle_step, float scale,
            float* xptr, size_t x_step, float* yptr, size_t y_step, int width, int height)
        {
	        const int x = blockDim.x * blockIdx.x + threadIdx.x;
	        const int y = blockDim.y * blockIdx.y + threadIdx.y;

            if (x < width && y < height)
            {
                float mag_data = Mag::get(mag, mag_step, x, y);
                float angle_data = angle[y * angle_step + x];
                float sin_a, cos_a;

                ::sincosf(scale * angle_data, &sin_a, &cos_a);

                xptr[y * x_step + x] = mag_data * cos_a;
                yptr[y * y_step + x] = mag_data * sin_a;
            }
        }

        template <typename Mag, typename Angle>
        void cartToPolar_caller(PtrStepSzf x, PtrStepSzf y, PtrStepSzf mag, PtrStepSzf angle, bool angleInDegrees, cudaStream_t stream)
        {
            dim3 threads(32, 8, 1);
            dim3 grid(1, 1, 1);

            grid.x = divUp(x.cols, threads.x);
            grid.y = divUp(x.rows, threads.y);

            const float scale = angleInDegrees ? (float)(180.0f / CV_PI) : 1.f;

            cartToPolar<Mag, Angle><<<grid, threads, 0, stream>>>(
                x.data, x.step/x.elemSize(), y.data, y.step/y.elemSize(),
                mag.data, mag.step/mag.elemSize(), angle.data, angle.step/angle.elemSize(), scale, x.cols, x.rows);
            cudaSafeCall( cudaGetLastError() );

            if (stream == 0)
                cudaSafeCall( cudaDeviceSynchronize() );
        }

        void cartToPolar_gpu(PtrStepSzf x, PtrStepSzf y, PtrStepSzf mag, bool magSqr, PtrStepSzf angle, bool angleInDegrees, cudaStream_t stream)
        {
<<<<<<< HEAD
            typedef void (*caller_t)(DevMem2Df x, DevMem2Df y, DevMem2Df mag, DevMem2Df angle, bool angleInDegrees, cudaStream_t stream);
=======
            typedef void (*caller_t)(PtrStepSzf x, PtrStepSzf y, PtrStepSzf mag, PtrStepSzf angle, bool angleInDegrees, cudaStream_t stream);
>>>>>>> f4e33ea0
            static const caller_t callers[2][2][2] =
            {
                {
                    {
                        cartToPolar_caller<Magnitude, Atan2>,
                        cartToPolar_caller<Magnitude, Nothing>
                    },
                    {
                        cartToPolar_caller<MagnitudeSqr, Atan2>,
                        cartToPolar_caller<MagnitudeSqr, Nothing>,
                    }
                },
                {
                    {
                        cartToPolar_caller<Nothing, Atan2>,
                        cartToPolar_caller<Nothing, Nothing>
                    },
                    {
                        cartToPolar_caller<Nothing, Atan2>,
                        cartToPolar_caller<Nothing, Nothing>,
                    }
                }
            };

            callers[mag.data == 0][magSqr][angle.data == 0](x, y, mag, angle, angleInDegrees, stream);
        }

        template <typename Mag>
        void polarToCart_caller(PtrStepSzf mag, PtrStepSzf angle, PtrStepSzf x, PtrStepSzf y, bool angleInDegrees, cudaStream_t stream)
        {
            dim3 threads(32, 8, 1);
            dim3 grid(1, 1, 1);

            grid.x = divUp(mag.cols, threads.x);
            grid.y = divUp(mag.rows, threads.y);

            const float scale = angleInDegrees ? (float)(CV_PI / 180.0f) : 1.0f;

            polarToCart<Mag><<<grid, threads, 0, stream>>>(mag.data, mag.step/mag.elemSize(),
                angle.data, angle.step/angle.elemSize(), scale, x.data, x.step/x.elemSize(), y.data, y.step/y.elemSize(), mag.cols, mag.rows);
            cudaSafeCall( cudaGetLastError() );

            if (stream == 0)
                cudaSafeCall( cudaDeviceSynchronize() );
        }

        void polarToCart_gpu(PtrStepSzf mag, PtrStepSzf angle, PtrStepSzf x, PtrStepSzf y, bool angleInDegrees, cudaStream_t stream)
        {
<<<<<<< HEAD
            typedef void (*caller_t)(DevMem2Df mag, DevMem2Df angle, DevMem2Df x, DevMem2Df y, bool angleInDegrees, cudaStream_t stream);
=======
            typedef void (*caller_t)(PtrStepSzf mag, PtrStepSzf angle, PtrStepSzf x, PtrStepSzf y, bool angleInDegrees, cudaStream_t stream);
>>>>>>> f4e33ea0
            static const caller_t callers[2] =
            {
                polarToCart_caller<NonEmptyMag>,
                polarToCart_caller<EmptyMag>
            };

            callers[mag.data == 0](mag, angle, x, y, angleInDegrees, stream);
        }
    } // namespace mathfunc
}}} // namespace cv { namespace gpu { namespace device

#endif /* CUDA_DISABLER */<|MERGE_RESOLUTION|>--- conflicted
+++ resolved
@@ -1,225 +1,217 @@
-/*M///////////////////////////////////////////////////////////////////////////////////////
-//
-//  IMPORTANT: READ BEFORE DOWNLOADING, COPYING, INSTALLING OR USING.
-//
-//  By downloading, copying, installing or using the software you agree to this license.
-//  If you do not agree to this license, do not download, install,
-//  copy or use the software.
-//
-//
-//                           License Agreement
-//                For Open Source Computer Vision Library
-//
-// Copyright (C) 2000-2008, Intel Corporation, all rights reserved.
-// Copyright (C) 2009, Willow Garage Inc., all rights reserved.
-// Third party copyrights are property of their respective owners.
-//
-// Redistribution and use in source and binary forms, with or without modification,
-// are permitted provided that the following conditions are met:
-//
-//   * Redistribution's of source code must retain the above copyright notice,
-//     this list of conditions and the following disclaimer.
-//
-//   * Redistribution's in binary form must reproduce the above copyright notice,
-//     this list of conditions and the following disclaimer in the documentation
-//     and/or other materials provided with the distribution.
-//
-//   * The name of the copyright holders may not be used to endorse or promote products
-//     derived from this software without specific prior written permission.
-//
-// This software is provided by the copyright holders and contributors "as is" and
-// any express or implied warranties, including, but not limited to, the implied
-// warranties of merchantability and fitness for a particular purpose are disclaimed.
-// In no event shall the Intel Corporation or contributors be liable for any direct,
-// indirect, incidental, special, exemplary, or consequential damages
-// (including, but not limited to, procurement of substitute goods or services;
-// loss of use, data, or profits; or business interruption) however caused
-// and on any theory of liability, whether in contract, strict liability,
-// or tort (including negligence or otherwise) arising in any way out of
-// the use of this software, even if advised of the possibility of such damage.
-//
-//M*/
-
-#if !defined CUDA_DISABLER
-
-#include "internal_shared.hpp"
-
-namespace cv { namespace gpu { namespace device
-{
-    namespace mathfunc
-    {
-        //////////////////////////////////////////////////////////////////////////////////////
-        // Cart <-> Polar
-
-        struct Nothing
-        {
-            static __device__ __forceinline__ void calc(int, int, float, float, float*, size_t, float)
-            {
-            }
-        };
-        struct Magnitude
-        {
-            static __device__ __forceinline__ void calc(int x, int y, float x_data, float y_data, float* dst, size_t dst_step, float)
-            {
-                dst[y * dst_step + x] = ::sqrtf(x_data * x_data + y_data * y_data);
-            }
-        };
-        struct MagnitudeSqr
-        {
-            static __device__ __forceinline__ void calc(int x, int y, float x_data, float y_data, float* dst, size_t dst_step, float)
-            {
-                dst[y * dst_step + x] = x_data * x_data + y_data * y_data;
-            }
-        };
-        struct Atan2
-        {
-            static __device__ __forceinline__ void calc(int x, int y, float x_data, float y_data, float* dst, size_t dst_step, float scale)
-            {
-                float angle = ::atan2f(y_data, x_data);
-                angle += (angle < 0) * 2.0 * CV_PI;
-                dst[y * dst_step + x] = scale * angle;
-            }
-        };
-        template <typename Mag, typename Angle>
-        __global__ void cartToPolar(const float* xptr, size_t x_step, const float* yptr, size_t y_step,
-                                    float* mag, size_t mag_step, float* angle, size_t angle_step, float scale, int width, int height)
-        {
-	        const int x = blockDim.x * blockIdx.x + threadIdx.x;
-	        const int y = blockDim.y * blockIdx.y + threadIdx.y;
-
-            if (x < width && y < height)
-            {
-                float x_data = xptr[y * x_step + x];
-                float y_data = yptr[y * y_step + x];
-
-                Mag::calc(x, y, x_data, y_data, mag, mag_step, scale);
-                Angle::calc(x, y, x_data, y_data, angle, angle_step, scale);
-            }
-        }
-
-        struct NonEmptyMag
-        {
-            static __device__ __forceinline__ float get(const float* mag, size_t mag_step, int x, int y)
-            {
-                return mag[y * mag_step + x];
-            }
-        };
-        struct EmptyMag
-        {
-            static __device__ __forceinline__ float get(const float*, size_t, int, int)
-            {
-                return 1.0f;
-            }
-        };
-        template <typename Mag>
-        __global__ void polarToCart(const float* mag, size_t mag_step, const float* angle, size_t angle_step, float scale,
-            float* xptr, size_t x_step, float* yptr, size_t y_step, int width, int height)
-        {
-	        const int x = blockDim.x * blockIdx.x + threadIdx.x;
-	        const int y = blockDim.y * blockIdx.y + threadIdx.y;
-
-            if (x < width && y < height)
-            {
-                float mag_data = Mag::get(mag, mag_step, x, y);
-                float angle_data = angle[y * angle_step + x];
-                float sin_a, cos_a;
-
-                ::sincosf(scale * angle_data, &sin_a, &cos_a);
-
-                xptr[y * x_step + x] = mag_data * cos_a;
-                yptr[y * y_step + x] = mag_data * sin_a;
-            }
-        }
-
-        template <typename Mag, typename Angle>
-        void cartToPolar_caller(PtrStepSzf x, PtrStepSzf y, PtrStepSzf mag, PtrStepSzf angle, bool angleInDegrees, cudaStream_t stream)
-        {
-            dim3 threads(32, 8, 1);
-            dim3 grid(1, 1, 1);
-
-            grid.x = divUp(x.cols, threads.x);
-            grid.y = divUp(x.rows, threads.y);
-
-            const float scale = angleInDegrees ? (float)(180.0f / CV_PI) : 1.f;
-
-            cartToPolar<Mag, Angle><<<grid, threads, 0, stream>>>(
-                x.data, x.step/x.elemSize(), y.data, y.step/y.elemSize(),
-                mag.data, mag.step/mag.elemSize(), angle.data, angle.step/angle.elemSize(), scale, x.cols, x.rows);
-            cudaSafeCall( cudaGetLastError() );
-
-            if (stream == 0)
-                cudaSafeCall( cudaDeviceSynchronize() );
-        }
-
-        void cartToPolar_gpu(PtrStepSzf x, PtrStepSzf y, PtrStepSzf mag, bool magSqr, PtrStepSzf angle, bool angleInDegrees, cudaStream_t stream)
-        {
-<<<<<<< HEAD
-            typedef void (*caller_t)(DevMem2Df x, DevMem2Df y, DevMem2Df mag, DevMem2Df angle, bool angleInDegrees, cudaStream_t stream);
-=======
-            typedef void (*caller_t)(PtrStepSzf x, PtrStepSzf y, PtrStepSzf mag, PtrStepSzf angle, bool angleInDegrees, cudaStream_t stream);
->>>>>>> f4e33ea0
-            static const caller_t callers[2][2][2] =
-            {
-                {
-                    {
-                        cartToPolar_caller<Magnitude, Atan2>,
-                        cartToPolar_caller<Magnitude, Nothing>
-                    },
-                    {
-                        cartToPolar_caller<MagnitudeSqr, Atan2>,
-                        cartToPolar_caller<MagnitudeSqr, Nothing>,
-                    }
-                },
-                {
-                    {
-                        cartToPolar_caller<Nothing, Atan2>,
-                        cartToPolar_caller<Nothing, Nothing>
-                    },
-                    {
-                        cartToPolar_caller<Nothing, Atan2>,
-                        cartToPolar_caller<Nothing, Nothing>,
-                    }
-                }
-            };
-
-            callers[mag.data == 0][magSqr][angle.data == 0](x, y, mag, angle, angleInDegrees, stream);
-        }
-
-        template <typename Mag>
-        void polarToCart_caller(PtrStepSzf mag, PtrStepSzf angle, PtrStepSzf x, PtrStepSzf y, bool angleInDegrees, cudaStream_t stream)
-        {
-            dim3 threads(32, 8, 1);
-            dim3 grid(1, 1, 1);
-
-            grid.x = divUp(mag.cols, threads.x);
-            grid.y = divUp(mag.rows, threads.y);
-
-            const float scale = angleInDegrees ? (float)(CV_PI / 180.0f) : 1.0f;
-
-            polarToCart<Mag><<<grid, threads, 0, stream>>>(mag.data, mag.step/mag.elemSize(),
-                angle.data, angle.step/angle.elemSize(), scale, x.data, x.step/x.elemSize(), y.data, y.step/y.elemSize(), mag.cols, mag.rows);
-            cudaSafeCall( cudaGetLastError() );
-
-            if (stream == 0)
-                cudaSafeCall( cudaDeviceSynchronize() );
-        }
-
-        void polarToCart_gpu(PtrStepSzf mag, PtrStepSzf angle, PtrStepSzf x, PtrStepSzf y, bool angleInDegrees, cudaStream_t stream)
-        {
-<<<<<<< HEAD
-            typedef void (*caller_t)(DevMem2Df mag, DevMem2Df angle, DevMem2Df x, DevMem2Df y, bool angleInDegrees, cudaStream_t stream);
-=======
-            typedef void (*caller_t)(PtrStepSzf mag, PtrStepSzf angle, PtrStepSzf x, PtrStepSzf y, bool angleInDegrees, cudaStream_t stream);
->>>>>>> f4e33ea0
-            static const caller_t callers[2] =
-            {
-                polarToCart_caller<NonEmptyMag>,
-                polarToCart_caller<EmptyMag>
-            };
-
-            callers[mag.data == 0](mag, angle, x, y, angleInDegrees, stream);
-        }
-    } // namespace mathfunc
-}}} // namespace cv { namespace gpu { namespace device
-
+/*M///////////////////////////////////////////////////////////////////////////////////////
+//
+//  IMPORTANT: READ BEFORE DOWNLOADING, COPYING, INSTALLING OR USING.
+//
+//  By downloading, copying, installing or using the software you agree to this license.
+//  If you do not agree to this license, do not download, install,
+//  copy or use the software.
+//
+//
+//                           License Agreement
+//                For Open Source Computer Vision Library
+//
+// Copyright (C) 2000-2008, Intel Corporation, all rights reserved.
+// Copyright (C) 2009, Willow Garage Inc., all rights reserved.
+// Third party copyrights are property of their respective owners.
+//
+// Redistribution and use in source and binary forms, with or without modification,
+// are permitted provided that the following conditions are met:
+//
+//   * Redistribution's of source code must retain the above copyright notice,
+//     this list of conditions and the following disclaimer.
+//
+//   * Redistribution's in binary form must reproduce the above copyright notice,
+//     this list of conditions and the following disclaimer in the documentation
+//     and/or other materials provided with the distribution.
+//
+//   * The name of the copyright holders may not be used to endorse or promote products
+//     derived from this software without specific prior written permission.
+//
+// This software is provided by the copyright holders and contributors "as is" and
+// any express or implied warranties, including, but not limited to, the implied
+// warranties of merchantability and fitness for a particular purpose are disclaimed.
+// In no event shall the Intel Corporation or contributors be liable for any direct,
+// indirect, incidental, special, exemplary, or consequential damages
+// (including, but not limited to, procurement of substitute goods or services;
+// loss of use, data, or profits; or business interruption) however caused
+// and on any theory of liability, whether in contract, strict liability,
+// or tort (including negligence or otherwise) arising in any way out of
+// the use of this software, even if advised of the possibility of such damage.
+//
+//M*/
+
+#if !defined CUDA_DISABLER
+
+#include "internal_shared.hpp"
+
+namespace cv { namespace gpu { namespace device
+{
+    namespace mathfunc
+    {
+        //////////////////////////////////////////////////////////////////////////////////////
+        // Cart <-> Polar
+
+        struct Nothing
+        {
+            static __device__ __forceinline__ void calc(int, int, float, float, float*, size_t, float)
+            {
+            }
+        };
+        struct Magnitude
+        {
+            static __device__ __forceinline__ void calc(int x, int y, float x_data, float y_data, float* dst, size_t dst_step, float)
+            {
+                dst[y * dst_step + x] = ::sqrtf(x_data * x_data + y_data * y_data);
+            }
+        };
+        struct MagnitudeSqr
+        {
+            static __device__ __forceinline__ void calc(int x, int y, float x_data, float y_data, float* dst, size_t dst_step, float)
+            {
+                dst[y * dst_step + x] = x_data * x_data + y_data * y_data;
+            }
+        };
+        struct Atan2
+        {
+            static __device__ __forceinline__ void calc(int x, int y, float x_data, float y_data, float* dst, size_t dst_step, float scale)
+            {
+                float angle = ::atan2f(y_data, x_data);
+                angle += (angle < 0) * 2.0 * CV_PI;
+                dst[y * dst_step + x] = scale * angle;
+            }
+        };
+        template <typename Mag, typename Angle>
+        __global__ void cartToPolar(const float* xptr, size_t x_step, const float* yptr, size_t y_step,
+                                    float* mag, size_t mag_step, float* angle, size_t angle_step, float scale, int width, int height)
+        {
+	        const int x = blockDim.x * blockIdx.x + threadIdx.x;
+	        const int y = blockDim.y * blockIdx.y + threadIdx.y;
+
+            if (x < width && y < height)
+            {
+                float x_data = xptr[y * x_step + x];
+                float y_data = yptr[y * y_step + x];
+
+                Mag::calc(x, y, x_data, y_data, mag, mag_step, scale);
+                Angle::calc(x, y, x_data, y_data, angle, angle_step, scale);
+            }
+        }
+
+        struct NonEmptyMag
+        {
+            static __device__ __forceinline__ float get(const float* mag, size_t mag_step, int x, int y)
+            {
+                return mag[y * mag_step + x];
+            }
+        };
+        struct EmptyMag
+        {
+            static __device__ __forceinline__ float get(const float*, size_t, int, int)
+            {
+                return 1.0f;
+            }
+        };
+        template <typename Mag>
+        __global__ void polarToCart(const float* mag, size_t mag_step, const float* angle, size_t angle_step, float scale,
+            float* xptr, size_t x_step, float* yptr, size_t y_step, int width, int height)
+        {
+	        const int x = blockDim.x * blockIdx.x + threadIdx.x;
+	        const int y = blockDim.y * blockIdx.y + threadIdx.y;
+
+            if (x < width && y < height)
+            {
+                float mag_data = Mag::get(mag, mag_step, x, y);
+                float angle_data = angle[y * angle_step + x];
+                float sin_a, cos_a;
+
+                ::sincosf(scale * angle_data, &sin_a, &cos_a);
+
+                xptr[y * x_step + x] = mag_data * cos_a;
+                yptr[y * y_step + x] = mag_data * sin_a;
+            }
+        }
+
+        template <typename Mag, typename Angle>
+        void cartToPolar_caller(PtrStepSzf x, PtrStepSzf y, PtrStepSzf mag, PtrStepSzf angle, bool angleInDegrees, cudaStream_t stream)
+        {
+            dim3 threads(32, 8, 1);
+            dim3 grid(1, 1, 1);
+
+            grid.x = divUp(x.cols, threads.x);
+            grid.y = divUp(x.rows, threads.y);
+
+            const float scale = angleInDegrees ? (float)(180.0f / CV_PI) : 1.f;
+
+            cartToPolar<Mag, Angle><<<grid, threads, 0, stream>>>(
+                x.data, x.step/x.elemSize(), y.data, y.step/y.elemSize(),
+                mag.data, mag.step/mag.elemSize(), angle.data, angle.step/angle.elemSize(), scale, x.cols, x.rows);
+            cudaSafeCall( cudaGetLastError() );
+
+            if (stream == 0)
+                cudaSafeCall( cudaDeviceSynchronize() );
+        }
+
+        void cartToPolar_gpu(PtrStepSzf x, PtrStepSzf y, PtrStepSzf mag, bool magSqr, PtrStepSzf angle, bool angleInDegrees, cudaStream_t stream)
+        {
+            typedef void (*caller_t)(PtrStepSzf x, PtrStepSzf y, PtrStepSzf mag, PtrStepSzf angle, bool angleInDegrees, cudaStream_t stream);
+            static const caller_t callers[2][2][2] =
+            {
+                {
+                    {
+                        cartToPolar_caller<Magnitude, Atan2>,
+                        cartToPolar_caller<Magnitude, Nothing>
+                    },
+                    {
+                        cartToPolar_caller<MagnitudeSqr, Atan2>,
+                        cartToPolar_caller<MagnitudeSqr, Nothing>,
+                    }
+                },
+                {
+                    {
+                        cartToPolar_caller<Nothing, Atan2>,
+                        cartToPolar_caller<Nothing, Nothing>
+                    },
+                    {
+                        cartToPolar_caller<Nothing, Atan2>,
+                        cartToPolar_caller<Nothing, Nothing>,
+                    }
+                }
+            };
+
+            callers[mag.data == 0][magSqr][angle.data == 0](x, y, mag, angle, angleInDegrees, stream);
+        }
+
+        template <typename Mag>
+        void polarToCart_caller(PtrStepSzf mag, PtrStepSzf angle, PtrStepSzf x, PtrStepSzf y, bool angleInDegrees, cudaStream_t stream)
+        {
+            dim3 threads(32, 8, 1);
+            dim3 grid(1, 1, 1);
+
+            grid.x = divUp(mag.cols, threads.x);
+            grid.y = divUp(mag.rows, threads.y);
+
+            const float scale = angleInDegrees ? (float)(CV_PI / 180.0f) : 1.0f;
+
+            polarToCart<Mag><<<grid, threads, 0, stream>>>(mag.data, mag.step/mag.elemSize(),
+                angle.data, angle.step/angle.elemSize(), scale, x.data, x.step/x.elemSize(), y.data, y.step/y.elemSize(), mag.cols, mag.rows);
+            cudaSafeCall( cudaGetLastError() );
+
+            if (stream == 0)
+                cudaSafeCall( cudaDeviceSynchronize() );
+        }
+
+        void polarToCart_gpu(PtrStepSzf mag, PtrStepSzf angle, PtrStepSzf x, PtrStepSzf y, bool angleInDegrees, cudaStream_t stream)
+        {
+            typedef void (*caller_t)(PtrStepSzf mag, PtrStepSzf angle, PtrStepSzf x, PtrStepSzf y, bool angleInDegrees, cudaStream_t stream);
+            static const caller_t callers[2] =
+            {
+                polarToCart_caller<NonEmptyMag>,
+                polarToCart_caller<EmptyMag>
+            };
+
+            callers[mag.data == 0](mag, angle, x, y, angleInDegrees, stream);
+        }
+    } // namespace mathfunc
+}}} // namespace cv { namespace gpu { namespace device
+
 #endif /* CUDA_DISABLER */